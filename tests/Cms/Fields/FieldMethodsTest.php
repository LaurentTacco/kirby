<?php

namespace Kirby\Cms;

use Kirby\Data\Json;
use Kirby\Data\Yaml;

class FieldMethodsTest extends TestCase
{
    public function setUp(): void
    {
        parent::setUp();

        new App([
            'roots' => [
                'index' => '/dev/null'
            ]
        ]);
    }

    public function field($value = '')
    {
        return new Field(null, 'test', $value);
    }

    public function testFieldMethodCaseInsensitivity()
    {
        $field = $this->field('test');
        $this->assertSame('TEST', $field->upper()->value());
        $this->assertSame('TEST', $field->UPPER()->value());
    }

    public function testFieldMethodAliasCaseInsensitivity()
    {
        $field = $this->field('1');
        $this->assertSame(1, $field->toInt());
        $this->assertSame(1, $field->int());
    }

    public function testFieldMethodCombination()
    {
        $field = $this->field('test')->upper()->short(3);
        $this->assertSame('TES…', $field->value());
    }

    public function testIsFalse()
    {
        $this->assertTrue($this->field('false')->isFalse());
        $this->assertTrue($this->field(false)->isFalse());
    }

    public function testIsTrue()
    {
        $this->assertTrue($this->field('true')->isTrue());
        $this->assertTrue($this->field(true)->isTrue());
    }

    public function testIsValid()
    {
        $this->assertTrue($this->field('mail@example.com')->isValid('email'));
        $this->assertTrue($this->field('https://example.com')->isValid('url'));
    }

    public function testToDataSplit()
    {
        $this->assertSame(['a', 'b'], $this->field('a, b')->toData());
    }

    public function testToDataSplitWithDifferentSeparator()
    {
        $this->assertSame(['a', 'b'], $this->field('a; b')->toData(';'));
    }

    public function testToDataYaml()
    {
        $data = ['a', 'b'];

        $this->assertSame(['a', 'b'], $this->field(Yaml::encode($data))->toData('yaml'));
    }

    public function testToDataJson()
    {
        $data = ['a', 'b'];

        $this->assertSame(['a', 'b'], $this->field(json_encode($data))->toData('json'));
    }

    public function testToBool()
    {
        $this->assertTrue($this->field('1')->toBool());
        $this->assertTrue($this->field('true')->toBool());
        $this->assertFalse($this->field('0')->toBool());
        $this->assertFalse($this->field('false')->toBool());
    }

    public function testToDate()
    {
        $field = $this->field('2012-12-12');
        $ts    = strtotime('2012-12-12');
        $date  = '12.12.2012';

        $this->assertSame($ts, $field->toDate());
        $this->assertSame($date, $field->toDate('d.m.Y'));
    }

    public function testToDateWithDateHandler()
    {
        new App([
            'roots' => [
                'index' => '/dev/null'
            ],
            'options' => [
                'date.handler' => 'strftime'
            ]
        ]);

        $field = $this->field('2012-12-12');
        $ts    = strtotime('2012-12-12');
        $date  = '12.12.2012';

        $this->assertSame($ts, $field->toDate());
        $this->assertSame($date, $field->toDate('%d.%m.%Y'));
    }

    public function testToDateWithFallback()
    {
        $field = $this->field(null);
        $date  = '12.12.2012';

        $this->assertSame($date, $field->toDate('d.m.Y', '2012-12-12'));
        $this->assertSame(date('d.m.Y'), $field->toDate('d.m.Y', 'today'));
    }

    public function testToDateWithEmptyValueAndNoFallback()
    {
        $field = $this->field(null);
        $this->assertNull($field->toDate('d.m.Y'));
    }

    public function testToFile()
    {
        $page = new Page([
            'content' => [
                'cover' => 'cover.jpg'
            ],
            'files' => [
                ['filename' => 'cover.jpg']
            ],
            'slug' => 'test'
        ]);

        $this->assertSame('cover.jpg', $page->cover()->toFile()->filename());
    }

    public function testToFiles()
    {
        $page = new Page([
            'content' => [
                'gallery' => Yaml::encode(['a.jpg', 'b.jpg'])
            ],
            'files' => [
                ['filename' => 'a.jpg'],
                ['filename' => 'b.jpg']
            ],
            'slug' => 'test'
        ]);

        $this->assertSame($page->files()->pluck('filename'), $page->gallery()->toFiles()->pluck('filename'));
    }

    public function testToFilesFromDifferentPage()
    {
        $app = new App([
            'roots' => [
                'index' => '/dev/null'
            ],
            'site' => [
                'children' => [
                    [
                        'slug' => 'a',
                        'content' => [
                            'gallery' => Yaml::encode(['b/b.jpg', 'a/a.jpg'])
                        ],
                        'files' => [
                            ['filename' => 'a.jpg']
                        ]
                    ],
                    [
                        'slug' => 'b',
                        'files' => [
                            ['filename' => 'b.jpg']
                        ]
                    ]
                ]
            ]
        ]);

        $page = $app->page('a');

        $this->assertSame(['b.jpg', 'a.jpg'], $page->gallery()->toFiles()->pluck('filename'));
    }

    public function testToFilesWithoutResults()
    {
        $page = new Page([
            'content' => [
                'gallery' => Yaml::encode(['a.jpg', 'b.jpg'])
            ],
            'files' => [
            ],
            'slug' => 'test'
        ]);

        $this->assertInstanceOf(Files::class, $page->gallery()->toFiles());
    }

    public function testToFloat()
    {
        $field    = $this->field('1.2');
        $expected = 1.2;

        $this->assertSame($expected, $field->toFloat());
    }

    public function testToInt()
    {
        $this->assertSame(1, $this->field('1')->toInt());
        $this->assertTrue(is_int($this->field('1')->toInt()));
    }

    public function testToLink()
    {
        $page = new Page([
            'slug' => 'test',
            'content' => [
                'title' => 'Test'
            ]
        ]);

        $expected = '<a href="/test">Test</a>';

        $this->assertSame($expected, $page->title()->toLink());
    }

    public function testToLinkWithHref()
    {
        $page = new Page([
            'slug' => 'test',
            'content' => [
                'title' => 'Test'
            ]
        ]);

        $expected = '<a class="test" href="https://getkirby.com">Test</a>';

        $this->assertSame($expected, $page->title()->toLink('https://getkirby.com', ['class' => 'test']));
    }

    public function testToLinkWithActivePage()
    {
        $site = new Site([
            'children' => [
                [
                    'slug' => 'test',
                    'content' => [
                        'title' => 'Test'
                    ]
                ]
            ]
        ]);

        $page     = $site->visit('test');
        $expected = '<a aria-current="page" href="/test">Test</a>';

        $this->assertSame($expected, $page->title()->toLink());
    }

    public function testToPage()
    {
        $app = new App([
            'roots' => [
                'index' => '/dev/null'
            ],
            'site' => [
                'children' => [
                    ['slug' => 'a'],
                    ['slug' => 'b']
                ]
            ]
        ]);

        $a = $app->page('a');
        $b = $app->page('b');

        $this->assertSame($a, $this->field('a')->toPage());
        $this->assertSame($b, $this->field('b')->toPage());

        $this->assertSame($a, $this->field(Yaml::encode(['a']))->toPage());
        $this->assertSame($b, $this->field(Yaml::encode(['b', 'a']))->toPage());
    }

    public function testToPages()
    {
        $app = new App([
            'roots' => [
                'index' => '/dev/null'
            ],
            'site' => [
                'children' => [
                    ['slug' => 'a'],
                    ['slug' => 'b'],
                ]
            ]
        ]);

        $a = $app->page('a');
        $b = $app->page('b');

        // single page
        $pages = new Pages([$a], $app->site());

        $content = Yaml::encode([
            'a',
        ]);

        $this->assertEquals($pages, $this->field($content)->toPages());

        // multiple pages
        $pages = new Pages([$a, $b], $app->site());

        $content = Yaml::encode([
            'a',
            'b'
        ]);

        $this->assertEquals($pages, $this->field($content)->toPages());

        // no results
        $content = Yaml::encode([
            'c',
            'd'
        ]);

        $this->assertInstanceOf(Pages::class, $this->field($content)->toPages());
    }

    public function testToStructure()
    {
        $data = [
            ['title' => 'a'],
            ['title' => 'b']
        ];

        $yaml = Yaml::encode($data);

        $field     = $this->field($yaml);
        $structure = $field->toStructure();

        $this->assertCount(2, $structure);
        $this->assertSame('a', $structure->first()->title()->value());
        $this->assertSame('b', $structure->last()->title()->value());
    }

    public function testToStructureWithInvalidData()
    {
        $data = [
            ['title' => 'a'],
            ['title' => 'b'],
            'title'
        ];

        $yaml  = Yaml::encode($data);
        $field = $this->field($yaml);

        $this->expectException('Kirby\Exception\InvalidArgumentException');
        $this->expectExceptionMessage('Invalid structure data for "test" field');

        $structure = $field->toStructure();
    }

    public function testToDefaultUrl()
    {
        $field    = $this->field('super/cool');
        $expected = '/super/cool';

        $this->assertSame($expected, $field->toUrl());
    }

    public function testToCustomUrl()
    {
        $app = new App([
            'roots' => [
                'index' => '/dev/null'
            ],
            'urls' => [
                'index' => 'https://getkirby.com'
            ]
        ]);

        $field    = $this->field('super/cool');
        $expected = 'https://getkirby.com/super/cool';

        $this->assertSame($expected, $field->toUrl());
    }

    public function testToUser()
    {
        $app = new App([
            'roots' => [
                'index' => '/dev/null'
            ],
            'users' => [
                ['email' => 'a@company.com'],
                ['email' => 'b@company.com']
            ]
        ]);

        $a = $app->user('a@company.com');
        $b = $app->user('b@company.com');

        $this->assertSame($a, $this->field('a@company.com')->toUser());
        $this->assertSame($b, $this->field('b@company.com')->toUser());

        $this->assertSame($a, $this->field(Yaml::encode(['a@company.com']))->toUser());
        $this->assertSame($b, $this->field(Yaml::encode(['b@company.com', 'a@company.com']))->toUser());
    }

    public function testToUsers()
    {
        $app = new App([
            'roots' => [
                'index' => '/dev/null'
            ],
            'users' => [
                ['email' => 'a@company.com'],
                ['email' => 'b@company.com']
            ]
        ]);

        // two results
        $content = Yaml::encode([
            'a@company.com',
            'b@company.com'
        ]);

        $this->assertSame(['a@company.com', 'b@company.com'], $this->field($content)->toUsers()->pluck('email'));

        // no results
        $content = Yaml::encode([
            'c@company.com',
            'd@company.com'
        ]);

        $this->assertInstanceOf(Users::class, $this->field($content)->toUsers());
    }

    public function testLength()
    {
        $this->assertSame(3, $this->field('abc')->length());
    }

    public function testCallback()
    {
        $field  = $this->field('Hello world');
        $result = $field->callback(function ($field) {
            $field->value = 'foo';
            return $field;
        });
        $this->assertSame('foo', $result->toString());
    }

    public function testEscape()
    {
        $this->assertSame('&lt;script&gt;alert(&quot;hello&quot;)&lt;/script&gt;', $this->field('<script>alert("hello")</script>')->escape()->value());
    }

    public function testExcerpt()
    {
        // html
        $string   = 'This is a long text<br>with some html';
        $expected = 'This is a long text with …';

        $this->assertSame($expected, $this->field($string)->excerpt(27)->value());

        // markdown
        $string   = 'This is a long text **with some** html';
        $expected = 'This is a long text with …';

        $this->assertSame($expected, $this->field($string)->excerpt(27)->value());
    }

    public function testHtml()
    {
        $this->assertSame('&ouml;', $this->field('ö')->html()->value());
    }

    public function testInline()
    {
        $html = '<div><h1>Headline</h1> <p>Subtitle with <a href="#">link</a>.</p></div>';
        $expected = 'Headline Subtitle with <a href="#">link</a>.';

        $this->assertSame($expected, $this->field($html)->inline()->value());
    }

    public function testNl2br()
    {
        $input = 'Multiline' . PHP_EOL . 'test' . PHP_EOL . 'string';
        $expected = 'Multiline<br>' . PHP_EOL . 'test<br>' . PHP_EOL . 'string';

        $this->assertSame($expected, $this->field($input)->nl2br()->value());
    }

    public function testKirbytext()
    {
        $kirbytext = '(link: # text: Test)';
        $expected  = '<p><a href="#">Test</a></p>';

        $this->assertSame($expected, $this->field($kirbytext)->kirbytext()->value());
        $this->assertSame($expected, $this->field($kirbytext)->kt()->value());
    }

    public function testKirbytextInline()
    {
        $kirbytext = '(link: # text: Test)';
        $expected  = '<a href="#">Test</a>';

        $this->assertSame($expected, $this->field($kirbytext)->kirbytextinline()->value());
        $this->assertSame($expected, $this->field($kirbytext)->kti()->value());
    }

    public function testKirbytags()
    {
        $kirbytext = '(link: # text: Test)';
        $expected  = '<a href="#">Test</a>';

        $this->assertSame($expected, $this->field($kirbytext)->kirbytags()->value());
    }

    public function testLower()
    {
        $this->assertSame('abc', $this->field('ABC')->lower()->value());
    }

    public function testMarkdown()
    {
        $markdown = '**Test**';
        $expected = '<p><strong>Test</strong></p>';

        $this->assertSame($expected, $this->field($markdown)->markdown()->value());
    }

    public function testOr()
    {
        $this->assertSame('field value', $this->field('field value')->or('fallback')->value());
        $this->assertSame('fallback', $this->field()->or('fallback')->value());
    }

    public function testQuery()
    {
        // with page
        $page = new Page([
            'slug'    => 'test',
            'content' => [
                'title' => 'Hello world',
                'text'  => 'page.title'
            ]
        ]);

        $this->assertSame('Hello world', $page->text()->query()->value());
    }

    public function testReplace()
    {
        // simple replacement
        $this->assertSame('Hello world', $this->field('Hello {{ message }}')->replace(['message' => 'world'])->value());

        // nested replacement
        $this->assertSame('Hello world', $this->field('Hello {{ message.text }}')->replace([
            'message' => [
                'text' => 'world'
            ]
        ])->value());

        // with page
        $page = new Page([
            'slug'    => 'test',
            'content' => [
                'title' => 'Hello world',
                'text'  => 'Title: {{ page.title }}'
            ]
        ]);

        $this->assertSame('Title: Hello world', $page->text()->replace()->value());
    }

    public function testShort()
    {
        $this->assertSame('abc…', $this->field('abcd')->short(3)->value());
    }

    public function testSmartypants()
    {
        $text     = '"Test"';
        $expected = '&#8220;Test&#8221;';

        $this->assertSame($expected, $this->field($text)->smartypants()->value());
    }

    public function testSmartypantsWithKirbytext()
    {
        new App([
            'roots' => [
                'index' => '/dev/null'
            ],
            'options' => [
                'smartypants' => true
            ]
        ]);

        $text     = '"Test"';
        $expected = '&#8220;Test&#8221;';

        $this->assertSame($expected, $this->field($text)->kti()->value());
    }

    public function testSlug()
    {
        $text     = 'Ä--Ö--Ü';
        $expected = 'a-o-u';

        $this->assertSame($expected, $this->field($text)->slug()->value());
    }

    public function testSplit()
    {
        $text = 'a, b, c';
        $expected = ['a', 'b', 'c'];

        $this->assertSame($expected, $this->field($text)->split());
    }

    public function testUpper()
    {
        $this->assertSame('ABC', $this->field('abc')->upper()->value());
    }

    public function testWidont()
    {
        $this->assertSame('Test&nbsp;Headline', $this->field('Test Headline')->widont()->value());
        $this->assertSame('Test Headline&nbsp;With&#8209;Dash', $this->field('Test Headline With-Dash')->widont()->value());
    }

    public function testWords()
    {
        $text = 'this is an example text';
        $this->assertSame(5, $this->field($text)->words());
    }

    public function testXml()
    {
        $this->assertSame('&#246;&#228;&#252;', $this->field('öäü')->xml()->value());
    }

    public function testYaml()
    {
        $data = [
            'a',
            'b',
            'c'
        ];

        $yaml = Yaml::encode($data);
        $this->assertSame($data, $this->field($yaml)->yaml());
    }

    public function testToBlocks()
    {
        $data = [
            [
<<<<<<< HEAD
                'type' => 'code',
                'content' => [
                    'code' => '<?php echo "Hello World!"; ?>',
                    'language' => 'php',
                ]
            ],
            [
                'type' => 'gallery',
                'content' => [
                    'images' => [
                        'a.jpg',
                        'b.jpg'
                    ],
                ]
            ],
            [
                'type'    => 'image',
                'content' => [
                    'location' => 'web',
                    'src'      => 'https://getkirby.com/favicon.png',
                ]
            ],
            [
                'type'    => 'heading',
                'content' => [
                    'text' => 'A nice heading',
                ]
            ],
            [
                'type'    => 'list',
                'content' => [
                    'text' => '<ul><li>list item 1<\/li><li>list item 2<\/li><\/ul>',
                ]
            ],
            [
                'type'    => 'markdown',
                'content' => [
                    'text' => '# Heading 1',
                ]
            ],
            [
                'type'    => 'quote',
                'content' => [
                    'text'     => 'Lorem ipsum dolor sit amet, consectetur adipiscing elit. Phasellus in ultricies lorem. Fusce vulputate placerat urna sed pellentesque.',
                    'citation' => 'John Doe',
                ]
            ],
            [
                'type'    => 'text',
                'content' => [
                    'text' => 'Lorem ipsum dolor sit amet, consectetur adipiscing elit. Phasellus in ultricies lorem. Fusce vulputate placerat urna sed pellentesque.'
                ]
            ],
            [
                'type'    => 'video',
                'content' => [
                    'url' => 'https://www.youtube.com/watch?v=EDVYjxWMecc',
                ]
            ]
        ];

        $json   = Json::encode($data);
        $field  = $this->field($json);
        $blocks = $field->toBlocks();

        $this->assertCount(count($data), $blocks);

        foreach ($data as $index => $row) {
            $block = $blocks->nth($index);

            $this->assertSame($row['type'], $block->type());
            $this->assertSame($row['content'], $block->content()->data());
            $this->assertNotEmpty($block->toHtml());
        }
=======
                'content' => [
                    'text' => 'Hello world'
                ],
                'type' => 'heading'
            ],
            [
                'content' => [
                    'text' => 'Nice blocks'
                ],
                'type' => 'text'
            ]
        ];

        $field = $this->field(json_encode($data));
        $blocks = $field->toBlocks();

        $this->assertInstanceOf('\Kirby\Cms\Blocks', $blocks);
        $this->assertInstanceOf('\Kirby\Cms\Site', $blocks->parent());
        $this->assertCount(2, $blocks->data());

        $this->assertSame('heading', $blocks->first()->type());
        $this->assertSame('Hello world', $blocks->first()->content()->data()['text']);
        $this->assertSame('text', $blocks->last()->type());
        $this->assertSame('Nice blocks', $blocks->last()->content()->data()['text']);
    }

    public function testToLayouts()
    {
        $data = [
            [
                'type'    => 'heading',
                'content' => ['text' => 'Heading'],
            ],
            [
                'type'    => 'text',
                'content' => ['text' => 'Text'],
            ]
        ];

        $field = $this->field(json_encode($data));
        $layouts = $field->toLayouts();

        $this->assertInstanceOf('\Kirby\Cms\Layouts', $layouts);
        $this->assertInstanceOf('\Kirby\Cms\Site', $layouts->parent());
        $this->assertCount(1, $layouts->data());

        $layout = $layouts->first()->toArray();
        $this->assertArrayHasKey('attrs', $layout);
        $this->assertArrayHasKey('columns', $layout);
        $this->assertArrayHasKey('id', $layout);
>>>>>>> c77ccb82
    }
}<|MERGE_RESOLUTION|>--- conflicted
+++ resolved
@@ -677,7 +677,6 @@
     {
         $data = [
             [
-<<<<<<< HEAD
                 'type' => 'code',
                 'content' => [
                     'code' => '<?php echo "Hello World!"; ?>',
@@ -743,7 +742,10 @@
         $field  = $this->field($json);
         $blocks = $field->toBlocks();
 
+        $this->assertInstanceOf('\Kirby\Cms\Blocks', $blocks);
+        $this->assertInstanceOf('\Kirby\Cms\Site', $blocks->parent());
         $this->assertCount(count($data), $blocks);
+        $this->assertCount(count($data), $blocks->data());
 
         foreach ($data as $index => $row) {
             $block = $blocks->nth($index);
@@ -752,31 +754,6 @@
             $this->assertSame($row['content'], $block->content()->data());
             $this->assertNotEmpty($block->toHtml());
         }
-=======
-                'content' => [
-                    'text' => 'Hello world'
-                ],
-                'type' => 'heading'
-            ],
-            [
-                'content' => [
-                    'text' => 'Nice blocks'
-                ],
-                'type' => 'text'
-            ]
-        ];
-
-        $field = $this->field(json_encode($data));
-        $blocks = $field->toBlocks();
-
-        $this->assertInstanceOf('\Kirby\Cms\Blocks', $blocks);
-        $this->assertInstanceOf('\Kirby\Cms\Site', $blocks->parent());
-        $this->assertCount(2, $blocks->data());
-
-        $this->assertSame('heading', $blocks->first()->type());
-        $this->assertSame('Hello world', $blocks->first()->content()->data()['text']);
-        $this->assertSame('text', $blocks->last()->type());
-        $this->assertSame('Nice blocks', $blocks->last()->content()->data()['text']);
     }
 
     public function testToLayouts()
@@ -803,6 +780,5 @@
         $this->assertArrayHasKey('attrs', $layout);
         $this->assertArrayHasKey('columns', $layout);
         $this->assertArrayHasKey('id', $layout);
->>>>>>> c77ccb82
     }
 }