{
    "_readme": [
        "This file locks the dependencies of your project to a known state",
        "Read more about it at https://getcomposer.org/doc/01-basic-usage.md#installing-dependencies",
        "This file is @generated automatically"
    ],
<<<<<<< HEAD
    "content-hash": "4d5cfe5d130567badc7babe75d51916a",
=======
    "content-hash": "f84d2a7294df0d7e50f7f94f0d52addd",
>>>>>>> b03a36fe
    "packages": [
        {
            "name": "christian-riesen/base32",
            "version": "1.6.0",
            "source": {
                "type": "git",
                "url": "https://github.com/ChristianRiesen/base32.git",
                "reference": "2e82dab3baa008e24a505649b0d583c31d31e894"
            },
            "dist": {
                "type": "zip",
                "url": "https://api.github.com/repos/ChristianRiesen/base32/zipball/2e82dab3baa008e24a505649b0d583c31d31e894",
                "reference": "2e82dab3baa008e24a505649b0d583c31d31e894",
                "shasum": ""
            },
            "require": {
                "php": "^7.2 || ^8.0"
            },
            "require-dev": {
                "friendsofphp/php-cs-fixer": "^2.17",
                "phpstan/phpstan": "^0.12",
                "phpunit/phpunit": "^8.5.13 || ^9.5"
            },
            "type": "library",
            "extra": {
                "branch-alias": {
                    "dev-master": "1.x-dev"
                }
            },
            "autoload": {
                "psr-4": {
                    "Base32\\": "src/"
                }
            },
            "notification-url": "https://packagist.org/downloads/",
            "license": [
                "MIT"
            ],
            "authors": [
                {
                    "name": "Christian Riesen",
                    "email": "chris.riesen@gmail.com",
                    "homepage": "http://christianriesen.com",
                    "role": "Developer"
                }
            ],
            "description": "Base32 encoder/decoder according to RFC 4648",
            "homepage": "https://github.com/ChristianRiesen/base32",
            "keywords": [
                "base32",
                "decode",
                "encode",
                "rfc4648"
            ],
            "support": {
                "issues": "https://github.com/ChristianRiesen/base32/issues",
                "source": "https://github.com/ChristianRiesen/base32/tree/1.6.0"
            },
            "time": "2021-02-26T10:19:33+00:00"
        },
        {
            "name": "claviska/simpleimage",
            "version": "4.0.6",
            "source": {
                "type": "git",
                "url": "https://github.com/claviska/SimpleImage.git",
                "reference": "969de5e61810ef91f6f83c475b192c4841367dfa"
            },
            "dist": {
                "type": "zip",
                "url": "https://api.github.com/repos/claviska/SimpleImage/zipball/969de5e61810ef91f6f83c475b192c4841367dfa",
                "reference": "969de5e61810ef91f6f83c475b192c4841367dfa",
                "shasum": ""
            },
            "require": {
                "ext-gd": "*",
                "league/color-extractor": "0.4.*",
                "php": ">=8.0"
            },
            "require-dev": {
                "laravel/pint": "^1.5",
                "phpstan/phpstan": "^1.10"
            },
            "type": "library",
            "autoload": {
                "psr-0": {
                    "claviska": "src/"
                }
            },
            "notification-url": "https://packagist.org/downloads/",
            "license": [
                "MIT"
            ],
            "authors": [
                {
                    "name": "Cory LaViska",
                    "homepage": "http://www.abeautifulsite.net/",
                    "role": "Developer"
                }
            ],
            "description": "A PHP class that makes working with images as simple as possible.",
            "support": {
                "issues": "https://github.com/claviska/SimpleImage/issues",
                "source": "https://github.com/claviska/SimpleImage/tree/4.0.6"
            },
            "funding": [
                {
                    "url": "https://github.com/claviska",
                    "type": "github"
                }
            ],
            "time": "2023-07-27T16:48:12+00:00"
        },
        {
            "name": "composer/semver",
            "version": "3.4.0",
            "source": {
                "type": "git",
                "url": "https://github.com/composer/semver.git",
                "reference": "35e8d0af4486141bc745f23a29cc2091eb624a32"
            },
            "dist": {
                "type": "zip",
                "url": "https://api.github.com/repos/composer/semver/zipball/35e8d0af4486141bc745f23a29cc2091eb624a32",
                "reference": "35e8d0af4486141bc745f23a29cc2091eb624a32",
                "shasum": ""
            },
            "require": {
                "php": "^5.3.2 || ^7.0 || ^8.0"
            },
            "require-dev": {
                "phpstan/phpstan": "^1.4",
                "symfony/phpunit-bridge": "^4.2 || ^5"
            },
            "type": "library",
            "extra": {
                "branch-alias": {
                    "dev-main": "3.x-dev"
                }
            },
            "autoload": {
                "psr-4": {
                    "Composer\\Semver\\": "src"
                }
            },
            "notification-url": "https://packagist.org/downloads/",
            "license": [
                "MIT"
            ],
            "authors": [
                {
                    "name": "Nils Adermann",
                    "email": "naderman@naderman.de",
                    "homepage": "http://www.naderman.de"
                },
                {
                    "name": "Jordi Boggiano",
                    "email": "j.boggiano@seld.be",
                    "homepage": "http://seld.be"
                },
                {
                    "name": "Rob Bast",
                    "email": "rob.bast@gmail.com",
                    "homepage": "http://robbast.nl"
                }
            ],
            "description": "Semver library that offers utilities, version constraint parsing and validation.",
            "keywords": [
                "semantic",
                "semver",
                "validation",
                "versioning"
            ],
            "support": {
                "irc": "ircs://irc.libera.chat:6697/composer",
                "issues": "https://github.com/composer/semver/issues",
                "source": "https://github.com/composer/semver/tree/3.4.0"
            },
            "funding": [
                {
                    "url": "https://packagist.com",
                    "type": "custom"
                },
                {
                    "url": "https://github.com/composer",
                    "type": "github"
                },
                {
                    "url": "https://tidelift.com/funding/github/packagist/composer/composer",
                    "type": "tidelift"
                }
            ],
            "time": "2023-08-31T09:50:34+00:00"
        },
        {
            "name": "filp/whoops",
            "version": "2.15.3",
            "source": {
                "type": "git",
                "url": "https://github.com/filp/whoops.git",
                "reference": "c83e88a30524f9360b11f585f71e6b17313b7187"
            },
            "dist": {
                "type": "zip",
                "url": "https://api.github.com/repos/filp/whoops/zipball/c83e88a30524f9360b11f585f71e6b17313b7187",
                "reference": "c83e88a30524f9360b11f585f71e6b17313b7187",
                "shasum": ""
            },
            "require": {
                "php": "^5.5.9 || ^7.0 || ^8.0",
                "psr/log": "^1.0.1 || ^2.0 || ^3.0"
            },
            "require-dev": {
                "mockery/mockery": "^0.9 || ^1.0",
                "phpunit/phpunit": "^4.8.36 || ^5.7.27 || ^6.5.14 || ^7.5.20 || ^8.5.8 || ^9.3.3",
                "symfony/var-dumper": "^2.6 || ^3.0 || ^4.0 || ^5.0"
            },
            "suggest": {
                "symfony/var-dumper": "Pretty print complex values better with var-dumper available",
                "whoops/soap": "Formats errors as SOAP responses"
            },
            "type": "library",
            "extra": {
                "branch-alias": {
                    "dev-master": "2.7-dev"
                }
            },
            "autoload": {
                "psr-4": {
                    "Whoops\\": "src/Whoops/"
                }
            },
            "notification-url": "https://packagist.org/downloads/",
            "license": [
                "MIT"
            ],
            "authors": [
                {
                    "name": "Filipe Dobreira",
                    "homepage": "https://github.com/filp",
                    "role": "Developer"
                }
            ],
            "description": "php error handling for cool kids",
            "homepage": "https://filp.github.io/whoops/",
            "keywords": [
                "error",
                "exception",
                "handling",
                "library",
                "throwable",
                "whoops"
            ],
            "support": {
                "issues": "https://github.com/filp/whoops/issues",
                "source": "https://github.com/filp/whoops/tree/2.15.3"
            },
            "funding": [
                {
                    "url": "https://github.com/denis-sokolov",
                    "type": "github"
                }
            ],
            "time": "2023-07-13T12:00:00+00:00"
        },
        {
            "name": "getkirby/composer-installer",
            "version": "1.2.1",
            "source": {
                "type": "git",
                "url": "https://github.com/getkirby/composer-installer.git",
                "reference": "c98ece30bfba45be7ce457e1102d1b169d922f3d"
            },
            "dist": {
                "type": "zip",
                "url": "https://api.github.com/repos/getkirby/composer-installer/zipball/c98ece30bfba45be7ce457e1102d1b169d922f3d",
                "reference": "c98ece30bfba45be7ce457e1102d1b169d922f3d",
                "shasum": ""
            },
            "require": {
                "composer-plugin-api": "^1.0 || ^2.0"
            },
            "require-dev": {
                "composer/composer": "^1.8 || ^2.0"
            },
            "type": "composer-plugin",
            "extra": {
                "class": "Kirby\\ComposerInstaller\\Plugin"
            },
            "autoload": {
                "psr-4": {
                    "Kirby\\": "src/"
                }
            },
            "notification-url": "https://packagist.org/downloads/",
            "license": [
                "MIT"
            ],
            "description": "Kirby's custom Composer installer for the Kirby CMS and for Kirby plugins",
            "homepage": "https://getkirby.com",
            "support": {
                "issues": "https://github.com/getkirby/composer-installer/issues",
                "source": "https://github.com/getkirby/composer-installer/tree/1.2.1"
            },
            "funding": [
                {
                    "url": "https://getkirby.com/buy",
                    "type": "custom"
                }
            ],
            "time": "2020-12-28T12:54:39+00:00"
        },
        {
            "name": "laminas/laminas-escaper",
            "version": "2.13.0",
            "source": {
                "type": "git",
                "url": "https://github.com/laminas/laminas-escaper.git",
                "reference": "af459883f4018d0f8a0c69c7a209daef3bf973ba"
            },
            "dist": {
                "type": "zip",
                "url": "https://api.github.com/repos/laminas/laminas-escaper/zipball/af459883f4018d0f8a0c69c7a209daef3bf973ba",
                "reference": "af459883f4018d0f8a0c69c7a209daef3bf973ba",
                "shasum": ""
            },
            "require": {
                "ext-ctype": "*",
                "ext-mbstring": "*",
                "php": "~8.1.0 || ~8.2.0 || ~8.3.0"
            },
            "conflict": {
                "zendframework/zend-escaper": "*"
            },
            "require-dev": {
                "infection/infection": "^0.27.0",
                "laminas/laminas-coding-standard": "~2.5.0",
                "maglnet/composer-require-checker": "^3.8.0",
                "phpunit/phpunit": "^9.6.7",
                "psalm/plugin-phpunit": "^0.18.4",
                "vimeo/psalm": "^5.9"
            },
            "type": "library",
            "autoload": {
                "psr-4": {
                    "Laminas\\Escaper\\": "src/"
                }
            },
            "notification-url": "https://packagist.org/downloads/",
            "license": [
                "BSD-3-Clause"
            ],
            "description": "Securely and safely escape HTML, HTML attributes, JavaScript, CSS, and URLs",
            "homepage": "https://laminas.dev",
            "keywords": [
                "escaper",
                "laminas"
            ],
            "support": {
                "chat": "https://laminas.dev/chat",
                "docs": "https://docs.laminas.dev/laminas-escaper/",
                "forum": "https://discourse.laminas.dev",
                "issues": "https://github.com/laminas/laminas-escaper/issues",
                "rss": "https://github.com/laminas/laminas-escaper/releases.atom",
                "source": "https://github.com/laminas/laminas-escaper"
            },
            "funding": [
                {
                    "url": "https://funding.communitybridge.org/projects/laminas-project",
                    "type": "community_bridge"
                }
            ],
            "time": "2023-10-10T08:35:13+00:00"
        },
        {
            "name": "league/color-extractor",
            "version": "0.4.0",
            "source": {
                "type": "git",
                "url": "https://github.com/thephpleague/color-extractor.git",
                "reference": "21fcac6249c5ef7d00eb83e128743ee6678fe505"
            },
            "dist": {
                "type": "zip",
                "url": "https://api.github.com/repos/thephpleague/color-extractor/zipball/21fcac6249c5ef7d00eb83e128743ee6678fe505",
                "reference": "21fcac6249c5ef7d00eb83e128743ee6678fe505",
                "shasum": ""
            },
            "require": {
                "ext-gd": "*",
                "php": "^7.3 || ^8.0"
            },
            "replace": {
                "matthecat/colorextractor": "*"
            },
            "require-dev": {
                "friendsofphp/php-cs-fixer": "~2",
                "phpunit/phpunit": "^9.5"
            },
            "suggest": {
                "ext-curl": "To download images from remote URLs if allow_url_fopen is disabled for security reasons"
            },
            "type": "library",
            "autoload": {
                "psr-4": {
                    "League\\ColorExtractor\\": "src"
                }
            },
            "notification-url": "https://packagist.org/downloads/",
            "license": [
                "MIT"
            ],
            "authors": [
                {
                    "name": "Mathieu Lechat",
                    "email": "math.lechat@gmail.com",
                    "homepage": "http://matthecat.com",
                    "role": "Developer"
                }
            ],
            "description": "Extract colors from an image as a human would do.",
            "homepage": "https://github.com/thephpleague/color-extractor",
            "keywords": [
                "color",
                "extract",
                "human",
                "image",
                "palette"
            ],
            "support": {
                "issues": "https://github.com/thephpleague/color-extractor/issues",
                "source": "https://github.com/thephpleague/color-extractor/tree/0.4.0"
            },
            "time": "2022-09-24T15:57:16+00:00"
        },
        {
            "name": "michelf/php-smartypants",
            "version": "1.8.1",
            "source": {
                "type": "git",
                "url": "https://github.com/michelf/php-smartypants.git",
                "reference": "47d17c90a4dfd0ccf1f87e25c65e6c8012415aad"
            },
            "dist": {
                "type": "zip",
                "url": "https://api.github.com/repos/michelf/php-smartypants/zipball/47d17c90a4dfd0ccf1f87e25c65e6c8012415aad",
                "reference": "47d17c90a4dfd0ccf1f87e25c65e6c8012415aad",
                "shasum": ""
            },
            "require": {
                "php": ">=5.3.0"
            },
            "type": "library",
            "autoload": {
                "psr-0": {
                    "Michelf": ""
                }
            },
            "notification-url": "https://packagist.org/downloads/",
            "license": [
                "BSD-3-Clause"
            ],
            "authors": [
                {
                    "name": "Michel Fortin",
                    "email": "michel.fortin@michelf.ca",
                    "homepage": "https://michelf.ca/",
                    "role": "Developer"
                },
                {
                    "name": "John Gruber",
                    "homepage": "https://daringfireball.net/"
                }
            ],
            "description": "PHP SmartyPants",
            "homepage": "https://michelf.ca/projects/php-smartypants/",
            "keywords": [
                "dashes",
                "quotes",
                "spaces",
                "typographer",
                "typography"
            ],
            "support": {
                "issues": "https://github.com/michelf/php-smartypants/issues",
                "source": "https://github.com/michelf/php-smartypants/tree/1.8.1"
            },
            "time": "2016-12-13T01:01:17+00:00"
        },
        {
            "name": "phpmailer/phpmailer",
            "version": "v6.8.1",
            "source": {
                "type": "git",
                "url": "https://github.com/PHPMailer/PHPMailer.git",
                "reference": "e88da8d679acc3824ff231fdc553565b802ac016"
            },
            "dist": {
                "type": "zip",
                "url": "https://api.github.com/repos/PHPMailer/PHPMailer/zipball/e88da8d679acc3824ff231fdc553565b802ac016",
                "reference": "e88da8d679acc3824ff231fdc553565b802ac016",
                "shasum": ""
            },
            "require": {
                "ext-ctype": "*",
                "ext-filter": "*",
                "ext-hash": "*",
                "php": ">=5.5.0"
            },
            "require-dev": {
                "dealerdirect/phpcodesniffer-composer-installer": "^1.0",
                "doctrine/annotations": "^1.2.6 || ^1.13.3",
                "php-parallel-lint/php-console-highlighter": "^1.0.0",
                "php-parallel-lint/php-parallel-lint": "^1.3.2",
                "phpcompatibility/php-compatibility": "^9.3.5",
                "roave/security-advisories": "dev-latest",
                "squizlabs/php_codesniffer": "^3.7.2",
                "yoast/phpunit-polyfills": "^1.0.4"
            },
            "suggest": {
                "ext-mbstring": "Needed to send email in multibyte encoding charset or decode encoded addresses",
                "ext-openssl": "Needed for secure SMTP sending and DKIM signing",
                "greew/oauth2-azure-provider": "Needed for Microsoft Azure XOAUTH2 authentication",
                "hayageek/oauth2-yahoo": "Needed for Yahoo XOAUTH2 authentication",
                "league/oauth2-google": "Needed for Google XOAUTH2 authentication",
                "psr/log": "For optional PSR-3 debug logging",
                "symfony/polyfill-mbstring": "To support UTF-8 if the Mbstring PHP extension is not enabled (^1.2)",
                "thenetworg/oauth2-azure": "Needed for Microsoft XOAUTH2 authentication"
            },
            "type": "library",
            "autoload": {
                "psr-4": {
                    "PHPMailer\\PHPMailer\\": "src/"
                }
            },
            "notification-url": "https://packagist.org/downloads/",
            "license": [
                "LGPL-2.1-only"
            ],
            "authors": [
                {
                    "name": "Marcus Bointon",
                    "email": "phpmailer@synchromedia.co.uk"
                },
                {
                    "name": "Jim Jagielski",
                    "email": "jimjag@gmail.com"
                },
                {
                    "name": "Andy Prevost",
                    "email": "codeworxtech@users.sourceforge.net"
                },
                {
                    "name": "Brent R. Matzelle"
                }
            ],
            "description": "PHPMailer is a full-featured email creation and transfer class for PHP",
            "support": {
                "issues": "https://github.com/PHPMailer/PHPMailer/issues",
                "source": "https://github.com/PHPMailer/PHPMailer/tree/v6.8.1"
            },
            "funding": [
                {
                    "url": "https://github.com/Synchro",
                    "type": "github"
                }
            ],
            "time": "2023-08-29T08:26:30+00:00"
        },
        {
            "name": "psr/log",
            "version": "3.0.0",
            "source": {
                "type": "git",
                "url": "https://github.com/php-fig/log.git",
                "reference": "fe5ea303b0887d5caefd3d431c3e61ad47037001"
            },
            "dist": {
                "type": "zip",
                "url": "https://api.github.com/repos/php-fig/log/zipball/fe5ea303b0887d5caefd3d431c3e61ad47037001",
                "reference": "fe5ea303b0887d5caefd3d431c3e61ad47037001",
                "shasum": ""
            },
            "require": {
                "php": ">=8.0.0"
            },
            "type": "library",
            "extra": {
                "branch-alias": {
                    "dev-master": "3.x-dev"
                }
            },
            "autoload": {
                "psr-4": {
                    "Psr\\Log\\": "src"
                }
            },
            "notification-url": "https://packagist.org/downloads/",
            "license": [
                "MIT"
            ],
            "authors": [
                {
                    "name": "PHP-FIG",
                    "homepage": "https://www.php-fig.org/"
                }
            ],
            "description": "Common interface for logging libraries",
            "homepage": "https://github.com/php-fig/log",
            "keywords": [
                "log",
                "psr",
                "psr-3"
            ],
            "support": {
                "source": "https://github.com/php-fig/log/tree/3.0.0"
            },
            "time": "2021-07-14T16:46:02+00:00"
        },
        {
            "name": "symfony/deprecation-contracts",
            "version": "v3.3.0",
            "source": {
                "type": "git",
                "url": "https://github.com/symfony/deprecation-contracts.git",
                "reference": "7c3aff79d10325257a001fcf92d991f24fc967cf"
            },
            "dist": {
                "type": "zip",
                "url": "https://api.github.com/repos/symfony/deprecation-contracts/zipball/7c3aff79d10325257a001fcf92d991f24fc967cf",
                "reference": "7c3aff79d10325257a001fcf92d991f24fc967cf",
                "shasum": ""
            },
            "require": {
                "php": ">=8.1"
            },
            "type": "library",
            "extra": {
                "branch-alias": {
                    "dev-main": "3.4-dev"
                },
                "thanks": {
                    "name": "symfony/contracts",
                    "url": "https://github.com/symfony/contracts"
                }
            },
            "autoload": {
                "files": [
                    "function.php"
                ]
            },
            "notification-url": "https://packagist.org/downloads/",
            "license": [
                "MIT"
            ],
            "authors": [
                {
                    "name": "Nicolas Grekas",
                    "email": "p@tchwork.com"
                },
                {
                    "name": "Symfony Community",
                    "homepage": "https://symfony.com/contributors"
                }
            ],
            "description": "A generic function and convention to trigger deprecation notices",
            "homepage": "https://symfony.com",
            "support": {
                "source": "https://github.com/symfony/deprecation-contracts/tree/v3.3.0"
            },
            "funding": [
                {
                    "url": "https://symfony.com/sponsor",
                    "type": "custom"
                },
                {
                    "url": "https://github.com/fabpot",
                    "type": "github"
                },
                {
                    "url": "https://tidelift.com/funding/github/packagist/symfony/symfony",
                    "type": "tidelift"
                }
            ],
            "time": "2023-05-23T14:45:45+00:00"
        },
        {
            "name": "symfony/polyfill-ctype",
            "version": "v1.28.0",
            "source": {
                "type": "git",
                "url": "https://github.com/symfony/polyfill-ctype.git",
                "reference": "ea208ce43cbb04af6867b4fdddb1bdbf84cc28cb"
            },
            "dist": {
                "type": "zip",
                "url": "https://api.github.com/repos/symfony/polyfill-ctype/zipball/ea208ce43cbb04af6867b4fdddb1bdbf84cc28cb",
                "reference": "ea208ce43cbb04af6867b4fdddb1bdbf84cc28cb",
                "shasum": ""
            },
            "require": {
                "php": ">=7.1"
            },
            "provide": {
                "ext-ctype": "*"
            },
            "suggest": {
                "ext-ctype": "For best performance"
            },
            "type": "library",
            "extra": {
                "branch-alias": {
                    "dev-main": "1.28-dev"
                },
                "thanks": {
                    "name": "symfony/polyfill",
                    "url": "https://github.com/symfony/polyfill"
                }
            },
            "autoload": {
                "files": [
                    "bootstrap.php"
                ],
                "psr-4": {
                    "Symfony\\Polyfill\\Ctype\\": ""
                }
            },
            "notification-url": "https://packagist.org/downloads/",
            "license": [
                "MIT"
            ],
            "authors": [
                {
                    "name": "Gert de Pagter",
                    "email": "BackEndTea@gmail.com"
                },
                {
                    "name": "Symfony Community",
                    "homepage": "https://symfony.com/contributors"
                }
            ],
            "description": "Symfony polyfill for ctype functions",
            "homepage": "https://symfony.com",
            "keywords": [
                "compatibility",
                "ctype",
                "polyfill",
                "portable"
            ],
            "support": {
                "source": "https://github.com/symfony/polyfill-ctype/tree/v1.28.0"
            },
            "funding": [
                {
                    "url": "https://symfony.com/sponsor",
                    "type": "custom"
                },
                {
                    "url": "https://github.com/fabpot",
                    "type": "github"
                },
                {
                    "url": "https://tidelift.com/funding/github/packagist/symfony/symfony",
                    "type": "tidelift"
                }
            ],
            "time": "2023-01-26T09:26:14+00:00"
        },
        {
            "name": "symfony/polyfill-intl-idn",
            "version": "v1.28.0",
            "source": {
                "type": "git",
                "url": "https://github.com/symfony/polyfill-intl-idn.git",
                "reference": "ecaafce9f77234a6a449d29e49267ba10499116d"
            },
            "dist": {
                "type": "zip",
                "url": "https://api.github.com/repos/symfony/polyfill-intl-idn/zipball/ecaafce9f77234a6a449d29e49267ba10499116d",
                "reference": "ecaafce9f77234a6a449d29e49267ba10499116d",
                "shasum": ""
            },
            "require": {
                "php": ">=7.1",
                "symfony/polyfill-intl-normalizer": "^1.10",
                "symfony/polyfill-php72": "^1.10"
            },
            "suggest": {
                "ext-intl": "For best performance"
            },
            "type": "library",
            "extra": {
                "branch-alias": {
                    "dev-main": "1.28-dev"
                },
                "thanks": {
                    "name": "symfony/polyfill",
                    "url": "https://github.com/symfony/polyfill"
                }
            },
            "autoload": {
                "files": [
                    "bootstrap.php"
                ],
                "psr-4": {
                    "Symfony\\Polyfill\\Intl\\Idn\\": ""
                }
            },
            "notification-url": "https://packagist.org/downloads/",
            "license": [
                "MIT"
            ],
            "authors": [
                {
                    "name": "Laurent Bassin",
                    "email": "laurent@bassin.info"
                },
                {
                    "name": "Trevor Rowbotham",
                    "email": "trevor.rowbotham@pm.me"
                },
                {
                    "name": "Symfony Community",
                    "homepage": "https://symfony.com/contributors"
                }
            ],
            "description": "Symfony polyfill for intl's idn_to_ascii and idn_to_utf8 functions",
            "homepage": "https://symfony.com",
            "keywords": [
                "compatibility",
                "idn",
                "intl",
                "polyfill",
                "portable",
                "shim"
            ],
            "support": {
                "source": "https://github.com/symfony/polyfill-intl-idn/tree/v1.28.0"
            },
            "funding": [
                {
                    "url": "https://symfony.com/sponsor",
                    "type": "custom"
                },
                {
                    "url": "https://github.com/fabpot",
                    "type": "github"
                },
                {
                    "url": "https://tidelift.com/funding/github/packagist/symfony/symfony",
                    "type": "tidelift"
                }
            ],
            "time": "2023-01-26T09:30:37+00:00"
        },
        {
            "name": "symfony/polyfill-intl-normalizer",
            "version": "v1.28.0",
            "source": {
                "type": "git",
                "url": "https://github.com/symfony/polyfill-intl-normalizer.git",
                "reference": "8c4ad05dd0120b6a53c1ca374dca2ad0a1c4ed92"
            },
            "dist": {
                "type": "zip",
                "url": "https://api.github.com/repos/symfony/polyfill-intl-normalizer/zipball/8c4ad05dd0120b6a53c1ca374dca2ad0a1c4ed92",
                "reference": "8c4ad05dd0120b6a53c1ca374dca2ad0a1c4ed92",
                "shasum": ""
            },
            "require": {
                "php": ">=7.1"
            },
            "suggest": {
                "ext-intl": "For best performance"
            },
            "type": "library",
            "extra": {
                "branch-alias": {
                    "dev-main": "1.28-dev"
                },
                "thanks": {
                    "name": "symfony/polyfill",
                    "url": "https://github.com/symfony/polyfill"
                }
            },
            "autoload": {
                "files": [
                    "bootstrap.php"
                ],
                "psr-4": {
                    "Symfony\\Polyfill\\Intl\\Normalizer\\": ""
                },
                "classmap": [
                    "Resources/stubs"
                ]
            },
            "notification-url": "https://packagist.org/downloads/",
            "license": [
                "MIT"
            ],
            "authors": [
                {
                    "name": "Nicolas Grekas",
                    "email": "p@tchwork.com"
                },
                {
                    "name": "Symfony Community",
                    "homepage": "https://symfony.com/contributors"
                }
            ],
            "description": "Symfony polyfill for intl's Normalizer class and related functions",
            "homepage": "https://symfony.com",
            "keywords": [
                "compatibility",
                "intl",
                "normalizer",
                "polyfill",
                "portable",
                "shim"
            ],
            "support": {
                "source": "https://github.com/symfony/polyfill-intl-normalizer/tree/v1.28.0"
            },
            "funding": [
                {
                    "url": "https://symfony.com/sponsor",
                    "type": "custom"
                },
                {
                    "url": "https://github.com/fabpot",
                    "type": "github"
                },
                {
                    "url": "https://tidelift.com/funding/github/packagist/symfony/symfony",
                    "type": "tidelift"
                }
            ],
            "time": "2023-01-26T09:26:14+00:00"
        },
        {
            "name": "symfony/polyfill-mbstring",
            "version": "v1.28.0",
            "source": {
                "type": "git",
                "url": "https://github.com/symfony/polyfill-mbstring.git",
                "reference": "42292d99c55abe617799667f454222c54c60e229"
            },
            "dist": {
                "type": "zip",
                "url": "https://api.github.com/repos/symfony/polyfill-mbstring/zipball/42292d99c55abe617799667f454222c54c60e229",
                "reference": "42292d99c55abe617799667f454222c54c60e229",
                "shasum": ""
            },
            "require": {
                "php": ">=7.1"
            },
            "provide": {
                "ext-mbstring": "*"
            },
            "suggest": {
                "ext-mbstring": "For best performance"
            },
            "type": "library",
            "extra": {
                "branch-alias": {
                    "dev-main": "1.28-dev"
                },
                "thanks": {
                    "name": "symfony/polyfill",
                    "url": "https://github.com/symfony/polyfill"
                }
            },
            "autoload": {
                "files": [
                    "bootstrap.php"
                ],
                "psr-4": {
                    "Symfony\\Polyfill\\Mbstring\\": ""
                }
            },
            "notification-url": "https://packagist.org/downloads/",
            "license": [
                "MIT"
            ],
            "authors": [
                {
                    "name": "Nicolas Grekas",
                    "email": "p@tchwork.com"
                },
                {
                    "name": "Symfony Community",
                    "homepage": "https://symfony.com/contributors"
                }
            ],
            "description": "Symfony polyfill for the Mbstring extension",
            "homepage": "https://symfony.com",
            "keywords": [
                "compatibility",
                "mbstring",
                "polyfill",
                "portable",
                "shim"
            ],
            "support": {
                "source": "https://github.com/symfony/polyfill-mbstring/tree/v1.28.0"
            },
            "funding": [
                {
                    "url": "https://symfony.com/sponsor",
                    "type": "custom"
                },
                {
                    "url": "https://github.com/fabpot",
                    "type": "github"
                },
                {
                    "url": "https://tidelift.com/funding/github/packagist/symfony/symfony",
                    "type": "tidelift"
                }
            ],
            "time": "2023-07-28T09:04:16+00:00"
        },
        {
            "name": "symfony/yaml",
            "version": "v5.4.23",
            "source": {
                "type": "git",
                "url": "https://github.com/symfony/yaml.git",
                "reference": "4cd2e3ea301aadd76a4172756296fe552fb45b0b"
            },
            "dist": {
                "type": "zip",
                "url": "https://api.github.com/repos/symfony/yaml/zipball/4cd2e3ea301aadd76a4172756296fe552fb45b0b",
                "reference": "4cd2e3ea301aadd76a4172756296fe552fb45b0b",
                "shasum": ""
            },
            "require": {
                "php": ">=7.2.5",
                "symfony/deprecation-contracts": "^2.1|^3",
                "symfony/polyfill-ctype": "^1.8"
            },
            "conflict": {
                "symfony/console": "<5.3"
            },
            "require-dev": {
                "symfony/console": "^5.3|^6.0"
            },
            "suggest": {
                "symfony/console": "For validating YAML files using the lint command"
            },
            "bin": [
                "Resources/bin/yaml-lint"
            ],
            "type": "library",
            "autoload": {
                "psr-4": {
                    "Symfony\\Component\\Yaml\\": ""
                },
                "exclude-from-classmap": [
                    "/Tests/"
                ]
            },
            "notification-url": "https://packagist.org/downloads/",
            "license": [
                "MIT"
            ],
            "authors": [
                {
                    "name": "Fabien Potencier",
                    "email": "fabien@symfony.com"
                },
                {
                    "name": "Symfony Community",
                    "homepage": "https://symfony.com/contributors"
                }
            ],
            "description": "Loads and dumps YAML files",
            "homepage": "https://symfony.com",
            "support": {
                "source": "https://github.com/symfony/yaml/tree/v5.4.23"
            },
            "funding": [
                {
                    "url": "https://symfony.com/sponsor",
                    "type": "custom"
                },
                {
                    "url": "https://github.com/fabpot",
                    "type": "github"
                },
                {
                    "url": "https://tidelift.com/funding/github/packagist/symfony/symfony",
                    "type": "tidelift"
                }
            ],
            "time": "2023-04-23T19:33:36+00:00"
        }
    ],
    "packages-dev": [],
    "aliases": [],
    "minimum-stability": "stable",
    "stability-flags": [],
    "prefer-stable": false,
    "prefer-lowest": false,
    "platform": {
<<<<<<< HEAD
        "php": ">=8.1.0 <8.4.0",
=======
        "php": "~8.1.0 || ~8.2.0 || ~8.3.0",
>>>>>>> b03a36fe
        "ext-simplexml": "*",
        "ext-ctype": "*",
        "ext-curl": "*",
        "ext-dom": "*",
        "ext-filter": "*",
        "ext-hash": "*",
        "ext-iconv": "*",
        "ext-json": "*",
        "ext-libxml": "*",
        "ext-mbstring": "*",
        "ext-openssl": "*"
    },
    "platform-dev": [],
    "platform-overrides": {
        "php": "8.1.0"
    },
    "plugin-api-version": "2.3.0"
}<|MERGE_RESOLUTION|>--- conflicted
+++ resolved
@@ -4,11 +4,7 @@
         "Read more about it at https://getcomposer.org/doc/01-basic-usage.md#installing-dependencies",
         "This file is @generated automatically"
     ],
-<<<<<<< HEAD
-    "content-hash": "4d5cfe5d130567badc7babe75d51916a",
-=======
-    "content-hash": "f84d2a7294df0d7e50f7f94f0d52addd",
->>>>>>> b03a36fe
+    "content-hash": "42a578857220fee437113ee69f0d52e8",
     "packages": [
         {
             "name": "christian-riesen/base32",
@@ -1114,11 +1110,7 @@
     "prefer-stable": false,
     "prefer-lowest": false,
     "platform": {
-<<<<<<< HEAD
-        "php": ">=8.1.0 <8.4.0",
-=======
         "php": "~8.1.0 || ~8.2.0 || ~8.3.0",
->>>>>>> b03a36fe
         "ext-simplexml": "*",
         "ext-ctype": "*",
         "ext-curl": "*",
