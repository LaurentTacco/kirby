{
    "_readme": [
        "This file locks the dependencies of your project to a known state",
        "Read more about it at https://getcomposer.org/doc/01-basic-usage.md#installing-dependencies",
        "This file is @generated automatically"
    ],
<<<<<<< HEAD
    "content-hash": "1ec27bb62409f7eb636481f1f6385364",
=======
    "content-hash": "957cce44d582e1e5af20616ff45b9c12",
>>>>>>> fa549aae
    "packages": [
        {
            "name": "claviska/simpleimage",
            "version": "3.3.4",
            "source": {
                "type": "git",
                "url": "https://github.com/claviska/SimpleImage.git",
                "reference": "3786d80af8e6d05e5e42f0350e5e5da5b92041a0"
            },
            "dist": {
                "type": "zip",
                "url": "https://api.github.com/repos/claviska/SimpleImage/zipball/3786d80af8e6d05e5e42f0350e5e5da5b92041a0",
                "reference": "3786d80af8e6d05e5e42f0350e5e5da5b92041a0",
                "shasum": ""
            },
            "require": {
                "ext-gd": "*",
                "league/color-extractor": "0.3.*",
                "php": ">=5.6.0"
            },
            "type": "library",
            "autoload": {
                "psr-0": {
                    "claviska": "src/"
                }
            },
            "notification-url": "https://packagist.org/downloads/",
            "license": [
                "MIT"
            ],
            "authors": [
                {
                    "name": "Cory LaViska",
                    "homepage": "http://www.abeautifulsite.net/",
                    "role": "Developer"
                }
            ],
            "description": "A PHP class that makes working with images as simple as possible.",
            "time": "2019-09-26T01:22:02+00:00"
        },
        {
            "name": "filp/whoops",
            "version": "2.7.1",
            "source": {
                "type": "git",
                "url": "https://github.com/filp/whoops.git",
                "reference": "fff6f1e4f36be0e0d0b84d66b413d9dcb0c49130"
            },
            "dist": {
                "type": "zip",
                "url": "https://api.github.com/repos/filp/whoops/zipball/fff6f1e4f36be0e0d0b84d66b413d9dcb0c49130",
                "reference": "fff6f1e4f36be0e0d0b84d66b413d9dcb0c49130",
                "shasum": ""
            },
            "require": {
                "php": "^5.5.9 || ^7.0",
                "psr/log": "^1.0.1"
            },
            "require-dev": {
                "mockery/mockery": "^0.9 || ^1.0",
                "phpunit/phpunit": "^4.8.35 || ^5.7 || ^6.0",
                "symfony/var-dumper": "^2.6 || ^3.0 || ^4.0 || ^5.0"
            },
            "suggest": {
                "symfony/var-dumper": "Pretty print complex values better with var-dumper available",
                "whoops/soap": "Formats errors as SOAP responses"
            },
            "type": "library",
            "extra": {
                "branch-alias": {
                    "dev-master": "2.6-dev"
                }
            },
            "autoload": {
                "psr-4": {
                    "Whoops\\": "src/Whoops/"
                }
            },
            "notification-url": "https://packagist.org/downloads/",
            "license": [
                "MIT"
            ],
            "authors": [
                {
                    "name": "Filipe Dobreira",
                    "homepage": "https://github.com/filp",
                    "role": "Developer"
                }
            ],
            "description": "php error handling for cool kids",
            "homepage": "https://filp.github.io/whoops/",
            "keywords": [
                "error",
                "exception",
                "handling",
                "library",
                "throwable",
                "whoops"
            ],
            "time": "2020-01-15T10:00:00+00:00"
        },
        {
            "name": "getkirby/composer-installer",
            "version": "1.1.4",
            "source": {
                "type": "git",
                "url": "https://github.com/getkirby/composer-installer.git",
                "reference": "2d6b8f5601a31caeeea45623e1643fbb437eb94e"
            },
            "dist": {
                "type": "zip",
                "url": "https://api.github.com/repos/getkirby/composer-installer/zipball/2d6b8f5601a31caeeea45623e1643fbb437eb94e",
                "reference": "2d6b8f5601a31caeeea45623e1643fbb437eb94e",
                "shasum": ""
            },
            "require": {
                "composer-plugin-api": "^1.0"
            },
            "require-dev": {
                "composer/composer": "^1.8",
                "phpunit/phpunit": "^7.0"
            },
            "type": "composer-plugin",
            "extra": {
                "class": "Kirby\\ComposerInstaller\\Plugin"
            },
            "autoload": {
                "psr-4": {
                    "Kirby\\": "src/"
                }
            },
            "notification-url": "https://packagist.org/downloads/",
            "license": [
                "MIT"
            ],
            "description": "Kirby's custom Composer installer for the Kirby CMS and for Kirby plugins",
            "homepage": "https://getkirby.com",
            "time": "2019-02-11T20:27:36+00:00"
        },
        {
            "name": "laminas/laminas-escaper",
            "version": "2.6.1",
            "source": {
                "type": "git",
                "url": "https://github.com/laminas/laminas-escaper.git",
                "reference": "25f2a053eadfa92ddacb609dcbbc39362610da70"
            },
            "dist": {
                "type": "zip",
                "url": "https://api.github.com/repos/laminas/laminas-escaper/zipball/25f2a053eadfa92ddacb609dcbbc39362610da70",
                "reference": "25f2a053eadfa92ddacb609dcbbc39362610da70",
                "shasum": ""
            },
            "require": {
                "laminas/laminas-zendframework-bridge": "^1.0",
                "php": "^5.6 || ^7.0"
            },
            "replace": {
                "zendframework/zend-escaper": "self.version"
            },
            "require-dev": {
                "laminas/laminas-coding-standard": "~1.0.0",
                "phpunit/phpunit": "^5.7.27 || ^6.5.8 || ^7.1.2"
            },
            "type": "library",
            "extra": {
                "branch-alias": {
                    "dev-master": "2.6.x-dev",
                    "dev-develop": "2.7.x-dev"
                }
            },
            "autoload": {
                "psr-4": {
                    "Laminas\\Escaper\\": "src/"
                }
            },
            "notification-url": "https://packagist.org/downloads/",
            "license": [
                "BSD-3-Clause"
            ],
            "description": "Securely and safely escape HTML, HTML attributes, JavaScript, CSS, and URLs",
            "homepage": "https://laminas.dev",
            "keywords": [
                "escaper",
                "laminas"
            ],
            "time": "2019-12-31T16:43:30+00:00"
        },
        {
            "name": "laminas/laminas-zendframework-bridge",
            "version": "1.0.3",
            "source": {
                "type": "git",
                "url": "https://github.com/laminas/laminas-zendframework-bridge.git",
                "reference": "bfbbdb6c998d50dbf69d2187cb78a5f1fa36e1e9"
            },
            "dist": {
                "type": "zip",
                "url": "https://api.github.com/repos/laminas/laminas-zendframework-bridge/zipball/bfbbdb6c998d50dbf69d2187cb78a5f1fa36e1e9",
                "reference": "bfbbdb6c998d50dbf69d2187cb78a5f1fa36e1e9",
                "shasum": ""
            },
            "require": {
                "php": "^5.6 || ^7.0"
            },
            "require-dev": {
                "phpunit/phpunit": "^5.7 || ^6.5 || ^7.5 || ^8.1",
                "squizlabs/php_codesniffer": "^3.5"
            },
            "type": "library",
            "extra": {
                "branch-alias": {
                    "dev-master": "1.0.x-dev",
                    "dev-develop": "1.1.x-dev"
                },
                "laminas": {
                    "module": "Laminas\\ZendFrameworkBridge"
                }
            },
            "autoload": {
                "files": [
                    "src/autoload.php"
                ],
                "psr-4": {
                    "Laminas\\ZendFrameworkBridge\\": "src//"
                }
            },
            "notification-url": "https://packagist.org/downloads/",
            "license": [
                "BSD-3-Clause"
            ],
            "description": "Alias legacy ZF class names to Laminas Project equivalents.",
            "keywords": [
                "ZendFramework",
                "autoloading",
                "laminas",
                "zf"
            ],
            "time": "2020-04-03T16:01:00+00:00"
        },
        {
            "name": "league/color-extractor",
            "version": "0.3.2",
            "source": {
                "type": "git",
                "url": "https://github.com/thephpleague/color-extractor.git",
                "reference": "837086ec60f50c84c611c613963e4ad2e2aec806"
            },
            "dist": {
                "type": "zip",
                "url": "https://api.github.com/repos/thephpleague/color-extractor/zipball/837086ec60f50c84c611c613963e4ad2e2aec806",
                "reference": "837086ec60f50c84c611c613963e4ad2e2aec806",
                "shasum": ""
            },
            "require": {
                "ext-gd": "*",
                "php": ">=5.4.0"
            },
            "replace": {
                "matthecat/colorextractor": "*"
            },
            "require-dev": {
                "friendsofphp/php-cs-fixer": "~2",
                "phpunit/phpunit": "~5"
            },
            "type": "library",
            "autoload": {
                "psr-4": {
                    "": "src"
                }
            },
            "notification-url": "https://packagist.org/downloads/",
            "license": [
                "MIT"
            ],
            "authors": [
                {
                    "name": "Mathieu Lechat",
                    "email": "math.lechat@gmail.com",
                    "homepage": "http://matthecat.com",
                    "role": "Developer"
                }
            ],
            "description": "Extract colors from an image as a human would do.",
            "homepage": "https://github.com/thephpleague/color-extractor",
            "keywords": [
                "color",
                "extract",
                "human",
                "image",
                "palette"
            ],
            "time": "2016-12-15T09:30:02+00:00"
        },
        {
            "name": "michelf/php-smartypants",
            "version": "1.8.1",
            "source": {
                "type": "git",
                "url": "https://github.com/michelf/php-smartypants.git",
                "reference": "47d17c90a4dfd0ccf1f87e25c65e6c8012415aad"
            },
            "dist": {
                "type": "zip",
                "url": "https://api.github.com/repos/michelf/php-smartypants/zipball/47d17c90a4dfd0ccf1f87e25c65e6c8012415aad",
                "reference": "47d17c90a4dfd0ccf1f87e25c65e6c8012415aad",
                "shasum": ""
            },
            "require": {
                "php": ">=5.3.0"
            },
            "type": "library",
            "autoload": {
                "psr-0": {
                    "Michelf": ""
                }
            },
            "notification-url": "https://packagist.org/downloads/",
            "license": [
                "BSD-3-Clause"
            ],
            "authors": [
                {
                    "name": "Michel Fortin",
                    "email": "michel.fortin@michelf.ca",
                    "homepage": "https://michelf.ca/",
                    "role": "Developer"
                },
                {
                    "name": "John Gruber",
                    "homepage": "https://daringfireball.net/"
                }
            ],
            "description": "PHP SmartyPants",
            "homepage": "https://michelf.ca/projects/php-smartypants/",
            "keywords": [
                "dashes",
                "quotes",
                "spaces",
                "typographer",
                "typography"
            ],
            "time": "2016-12-13T01:01:17+00:00"
        },
        {
            "name": "mustangostang/spyc",
            "version": "0.6.3",
            "source": {
                "type": "git",
                "url": "git@github.com:mustangostang/spyc.git",
                "reference": "4627c838b16550b666d15aeae1e5289dd5b77da0"
            },
            "dist": {
                "type": "zip",
                "url": "https://api.github.com/repos/mustangostang/spyc/zipball/4627c838b16550b666d15aeae1e5289dd5b77da0",
                "reference": "4627c838b16550b666d15aeae1e5289dd5b77da0",
                "shasum": ""
            },
            "require": {
                "php": ">=5.3.1"
            },
            "require-dev": {
                "phpunit/phpunit": "4.3.*@dev"
            },
            "type": "library",
            "extra": {
                "branch-alias": {
                    "dev-master": "0.5.x-dev"
                }
            },
            "autoload": {
                "files": [
                    "Spyc.php"
                ]
            },
            "notification-url": "https://packagist.org/downloads/",
            "license": [
                "MIT"
            ],
            "authors": [
                {
                    "name": "mustangostang",
                    "email": "vlad.andersen@gmail.com"
                }
            ],
            "description": "A simple YAML loader/dumper class for PHP",
            "homepage": "https://github.com/mustangostang/spyc/",
            "keywords": [
                "spyc",
                "yaml",
                "yml"
            ],
            "time": "2019-09-10T13:16:29+00:00"
        },
        {
            "name": "phpmailer/phpmailer",
            "version": "v6.1.4",
            "source": {
                "type": "git",
                "url": "https://github.com/PHPMailer/PHPMailer.git",
                "reference": "c5e61d0729507049cec9673aa1a679f9adefd683"
            },
            "dist": {
                "type": "zip",
                "url": "https://api.github.com/repos/PHPMailer/PHPMailer/zipball/c5e61d0729507049cec9673aa1a679f9adefd683",
                "reference": "c5e61d0729507049cec9673aa1a679f9adefd683",
                "shasum": ""
            },
            "require": {
                "ext-ctype": "*",
                "ext-filter": "*",
                "php": ">=5.5.0"
            },
            "require-dev": {
                "doctrine/annotations": "^1.2",
                "friendsofphp/php-cs-fixer": "^2.2",
                "phpunit/phpunit": "^4.8 || ^5.7"
            },
            "suggest": {
                "ext-mbstring": "Needed to send email in multibyte encoding charset",
                "hayageek/oauth2-yahoo": "Needed for Yahoo XOAUTH2 authentication",
                "league/oauth2-google": "Needed for Google XOAUTH2 authentication",
                "psr/log": "For optional PSR-3 debug logging",
                "stevenmaguire/oauth2-microsoft": "Needed for Microsoft XOAUTH2 authentication",
                "symfony/polyfill-mbstring": "To support UTF-8 if the Mbstring PHP extension is not enabled (^1.2)"
            },
            "type": "library",
            "autoload": {
                "psr-4": {
                    "PHPMailer\\PHPMailer\\": "src/"
                }
            },
            "notification-url": "https://packagist.org/downloads/",
            "license": [
                "LGPL-2.1-only"
            ],
            "authors": [
                {
                    "name": "Marcus Bointon",
                    "email": "phpmailer@synchromedia.co.uk"
                },
                {
                    "name": "Jim Jagielski",
                    "email": "jimjag@gmail.com"
                },
                {
                    "name": "Andy Prevost",
                    "email": "codeworxtech@users.sourceforge.net"
                },
                {
                    "name": "Brent R. Matzelle"
                }
            ],
            "description": "PHPMailer is a full-featured email creation and transfer class for PHP",
            "time": "2019-12-10T11:17:38+00:00"
        },
        {
            "name": "psr/log",
            "version": "1.1.3",
            "source": {
                "type": "git",
                "url": "https://github.com/php-fig/log.git",
                "reference": "0f73288fd15629204f9d42b7055f72dacbe811fc"
            },
            "dist": {
                "type": "zip",
                "url": "https://api.github.com/repos/php-fig/log/zipball/0f73288fd15629204f9d42b7055f72dacbe811fc",
                "reference": "0f73288fd15629204f9d42b7055f72dacbe811fc",
                "shasum": ""
            },
            "require": {
                "php": ">=5.3.0"
            },
            "type": "library",
            "extra": {
                "branch-alias": {
                    "dev-master": "1.1.x-dev"
                }
            },
            "autoload": {
                "psr-4": {
                    "Psr\\Log\\": "Psr/Log/"
                }
            },
            "notification-url": "https://packagist.org/downloads/",
            "license": [
                "MIT"
            ],
            "authors": [
                {
                    "name": "PHP-FIG",
                    "homepage": "http://www.php-fig.org/"
                }
            ],
            "description": "Common interface for logging libraries",
            "homepage": "https://github.com/php-fig/log",
            "keywords": [
                "log",
                "psr",
                "psr-3"
            ],
            "time": "2020-03-23T09:12:05+00:00"
        },
        {
            "name": "symfony/polyfill-mbstring",
            "version": "v1.15.0",
            "source": {
                "type": "git",
                "url": "https://github.com/symfony/polyfill-mbstring.git",
                "reference": "81ffd3a9c6d707be22e3012b827de1c9775fc5ac"
            },
            "dist": {
                "type": "zip",
                "url": "https://api.github.com/repos/symfony/polyfill-mbstring/zipball/81ffd3a9c6d707be22e3012b827de1c9775fc5ac",
                "reference": "81ffd3a9c6d707be22e3012b827de1c9775fc5ac",
                "shasum": ""
            },
            "require": {
                "php": ">=5.3.3"
            },
            "suggest": {
                "ext-mbstring": "For best performance"
            },
            "type": "library",
            "extra": {
                "branch-alias": {
                    "dev-master": "1.15-dev"
                }
            },
            "autoload": {
                "psr-4": {
                    "Symfony\\Polyfill\\Mbstring\\": ""
                },
                "files": [
                    "bootstrap.php"
                ]
            },
            "notification-url": "https://packagist.org/downloads/",
            "license": [
                "MIT"
            ],
            "authors": [
                {
                    "name": "Nicolas Grekas",
                    "email": "p@tchwork.com"
                },
                {
                    "name": "Symfony Community",
                    "homepage": "https://symfony.com/contributors"
                }
            ],
            "description": "Symfony polyfill for the Mbstring extension",
            "homepage": "https://symfony.com",
            "keywords": [
                "compatibility",
                "mbstring",
                "polyfill",
                "portable",
                "shim"
            ],
            "time": "2020-03-09T19:04:49+00:00"
        },
        {
            "name": "true/punycode",
            "version": "v2.1.1",
            "source": {
                "type": "git",
                "url": "https://github.com/true/php-punycode.git",
                "reference": "a4d0c11a36dd7f4e7cd7096076cab6d3378a071e"
            },
            "dist": {
                "type": "zip",
                "url": "https://api.github.com/repos/true/php-punycode/zipball/a4d0c11a36dd7f4e7cd7096076cab6d3378a071e",
                "reference": "a4d0c11a36dd7f4e7cd7096076cab6d3378a071e",
                "shasum": ""
            },
            "require": {
                "php": ">=5.3.0",
                "symfony/polyfill-mbstring": "^1.3"
            },
            "require-dev": {
                "phpunit/phpunit": "~4.7",
                "squizlabs/php_codesniffer": "~2.0"
            },
            "type": "library",
            "autoload": {
                "psr-4": {
                    "TrueBV\\": "src/"
                }
            },
            "notification-url": "https://packagist.org/downloads/",
            "license": [
                "MIT"
            ],
            "authors": [
                {
                    "name": "Renan Gonçalves",
                    "email": "renan.saddam@gmail.com"
                }
            ],
            "description": "A Bootstring encoding of Unicode for Internationalized Domain Names in Applications (IDNA)",
            "homepage": "https://github.com/true/php-punycode",
            "keywords": [
                "idna",
                "punycode"
            ],
            "time": "2016-11-16T10:37:54+00:00"
        }
    ],
    "packages-dev": [],
    "aliases": [],
    "minimum-stability": "stable",
    "stability-flags": [],
    "prefer-stable": false,
    "prefer-lowest": false,
    "platform": {
        "php": ">=7.2.0 <7.5.0",
        "ext-mbstring": "*",
        "ext-ctype": "*"
    },
    "platform-dev": []
}<|MERGE_RESOLUTION|>--- conflicted
+++ resolved
@@ -4,11 +4,7 @@
         "Read more about it at https://getcomposer.org/doc/01-basic-usage.md#installing-dependencies",
         "This file is @generated automatically"
     ],
-<<<<<<< HEAD
-    "content-hash": "1ec27bb62409f7eb636481f1f6385364",
-=======
-    "content-hash": "957cce44d582e1e5af20616ff45b9c12",
->>>>>>> fa549aae
+    "content-hash": "ec674a94d35b669a9b2f6966af11605a",
     "packages": [
         {
             "name": "claviska/simpleimage",
@@ -246,6 +242,12 @@
                 "autoloading",
                 "laminas",
                 "zf"
+            ],
+            "funding": [
+                {
+                    "url": "https://funding.communitybridge.org/projects/laminas-project",
+                    "type": "community_bridge"
+                }
             ],
             "time": "2020-04-03T16:01:00+00:00"
         },
@@ -568,6 +570,20 @@
                 "polyfill",
                 "portable",
                 "shim"
+            ],
+            "funding": [
+                {
+                    "url": "https://symfony.com/sponsor",
+                    "type": "custom"
+                },
+                {
+                    "url": "https://github.com/fabpot",
+                    "type": "github"
+                },
+                {
+                    "url": "https://tidelift.com/funding/github/packagist/symfony/symfony",
+                    "type": "tidelift"
+                }
             ],
             "time": "2020-03-09T19:04:49+00:00"
         },
@@ -629,5 +645,6 @@
         "ext-mbstring": "*",
         "ext-ctype": "*"
     },
-    "platform-dev": []
+    "platform-dev": [],
+    "plugin-api-version": "1.1.0"
 }