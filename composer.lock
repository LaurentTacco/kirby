--- conflicted
+++ resolved
@@ -4,11 +4,7 @@
         "Read more about it at https://getcomposer.org/doc/01-basic-usage.md#installing-dependencies",
         "This file is @generated automatically"
     ],
-<<<<<<< HEAD
-    "content-hash": "cbe15ec1711c7c12b2c5ed4b9cfc7f0f",
-=======
-    "content-hash": "827f8a5e963d3abf77541dcaf04432e6",
->>>>>>> 481349fe
+    "content-hash": "359c3c51becfa873dd826fe44b8d0468",
     "packages": [
         {
             "name": "claviska/simpleimage",
