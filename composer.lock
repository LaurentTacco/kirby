{
    "_readme": [
        "This file locks the dependencies of your project to a known state",
        "Read more about it at https://getcomposer.org/doc/01-basic-usage.md#installing-dependencies",
        "This file is @generated automatically"
    ],
<<<<<<< HEAD
    "content-hash": "2a7a03197b9625e82cec7a7d3a8f2059",
=======
    "content-hash": "95aa7e9324d5ed5c5b8f8f6a2fd7eda7",
>>>>>>> 1ce41805
    "packages": [
        {
            "name": "christian-riesen/base32",
            "version": "1.6.0",
            "source": {
                "type": "git",
                "url": "https://github.com/ChristianRiesen/base32.git",
                "reference": "2e82dab3baa008e24a505649b0d583c31d31e894"
            },
            "dist": {
                "type": "zip",
                "url": "https://api.github.com/repos/ChristianRiesen/base32/zipball/2e82dab3baa008e24a505649b0d583c31d31e894",
                "reference": "2e82dab3baa008e24a505649b0d583c31d31e894",
                "shasum": ""
            },
            "require": {
                "php": "^7.2 || ^8.0"
            },
            "require-dev": {
                "friendsofphp/php-cs-fixer": "^2.17",
                "phpstan/phpstan": "^0.12",
                "phpunit/phpunit": "^8.5.13 || ^9.5"
            },
            "type": "library",
            "extra": {
                "branch-alias": {
                    "dev-master": "1.x-dev"
                }
            },
            "autoload": {
                "psr-4": {
                    "Base32\\": "src/"
                }
            },
            "notification-url": "https://packagist.org/downloads/",
            "license": [
                "MIT"
            ],
            "authors": [
                {
                    "name": "Christian Riesen",
                    "email": "chris.riesen@gmail.com",
                    "homepage": "http://christianriesen.com",
                    "role": "Developer"
                }
            ],
            "description": "Base32 encoder/decoder according to RFC 4648",
            "homepage": "https://github.com/ChristianRiesen/base32",
            "keywords": [
                "base32",
                "decode",
                "encode",
                "rfc4648"
            ],
            "support": {
                "issues": "https://github.com/ChristianRiesen/base32/issues",
                "source": "https://github.com/ChristianRiesen/base32/tree/1.6.0"
            },
            "time": "2021-02-26T10:19:33+00:00"
        },
        {
            "name": "claviska/simpleimage",
            "version": "4.0.6",
            "source": {
                "type": "git",
                "url": "https://github.com/claviska/SimpleImage.git",
                "reference": "969de5e61810ef91f6f83c475b192c4841367dfa"
            },
            "dist": {
                "type": "zip",
                "url": "https://api.github.com/repos/claviska/SimpleImage/zipball/969de5e61810ef91f6f83c475b192c4841367dfa",
                "reference": "969de5e61810ef91f6f83c475b192c4841367dfa",
                "shasum": ""
            },
            "require": {
                "ext-gd": "*",
                "league/color-extractor": "0.4.*",
                "php": ">=8.0"
            },
            "require-dev": {
                "laravel/pint": "^1.5",
                "phpstan/phpstan": "^1.10"
            },
            "type": "library",
            "autoload": {
                "psr-0": {
                    "claviska": "src/"
                }
            },
            "notification-url": "https://packagist.org/downloads/",
            "license": [
                "MIT"
            ],
            "authors": [
                {
                    "name": "Cory LaViska",
                    "homepage": "http://www.abeautifulsite.net/",
                    "role": "Developer"
                }
            ],
            "description": "A PHP class that makes working with images as simple as possible.",
            "support": {
                "issues": "https://github.com/claviska/SimpleImage/issues",
                "source": "https://github.com/claviska/SimpleImage/tree/4.0.6"
            },
            "funding": [
                {
                    "url": "https://github.com/claviska",
                    "type": "github"
                }
            ],
            "time": "2023-07-27T16:48:12+00:00"
        },
        {
            "name": "composer/semver",
            "version": "3.4.0",
            "source": {
                "type": "git",
                "url": "https://github.com/composer/semver.git",
                "reference": "35e8d0af4486141bc745f23a29cc2091eb624a32"
            },
            "dist": {
                "type": "zip",
                "url": "https://api.github.com/repos/composer/semver/zipball/35e8d0af4486141bc745f23a29cc2091eb624a32",
                "reference": "35e8d0af4486141bc745f23a29cc2091eb624a32",
                "shasum": ""
            },
            "require": {
                "php": "^5.3.2 || ^7.0 || ^8.0"
            },
            "require-dev": {
                "phpstan/phpstan": "^1.4",
                "symfony/phpunit-bridge": "^4.2 || ^5"
            },
            "type": "library",
            "extra": {
                "branch-alias": {
                    "dev-main": "3.x-dev"
                }
            },
            "autoload": {
                "psr-4": {
                    "Composer\\Semver\\": "src"
                }
            },
            "notification-url": "https://packagist.org/downloads/",
            "license": [
                "MIT"
            ],
            "authors": [
                {
                    "name": "Nils Adermann",
                    "email": "naderman@naderman.de",
                    "homepage": "http://www.naderman.de"
                },
                {
                    "name": "Jordi Boggiano",
                    "email": "j.boggiano@seld.be",
                    "homepage": "http://seld.be"
                },
                {
                    "name": "Rob Bast",
                    "email": "rob.bast@gmail.com",
                    "homepage": "http://robbast.nl"
                }
            ],
            "description": "Semver library that offers utilities, version constraint parsing and validation.",
            "keywords": [
                "semantic",
                "semver",
                "validation",
                "versioning"
            ],
            "support": {
                "irc": "ircs://irc.libera.chat:6697/composer",
                "issues": "https://github.com/composer/semver/issues",
                "source": "https://github.com/composer/semver/tree/3.4.0"
            },
            "funding": [
                {
                    "url": "https://packagist.com",
                    "type": "custom"
                },
                {
                    "url": "https://github.com/composer",
                    "type": "github"
                },
                {
                    "url": "https://tidelift.com/funding/github/packagist/composer/composer",
                    "type": "tidelift"
                }
            ],
            "time": "2023-08-31T09:50:34+00:00"
        },
        {
            "name": "filp/whoops",
            "version": "2.15.4",
            "source": {
                "type": "git",
                "url": "https://github.com/filp/whoops.git",
                "reference": "a139776fa3f5985a50b509f2a02ff0f709d2a546"
            },
            "dist": {
                "type": "zip",
                "url": "https://api.github.com/repos/filp/whoops/zipball/a139776fa3f5985a50b509f2a02ff0f709d2a546",
                "reference": "a139776fa3f5985a50b509f2a02ff0f709d2a546",
                "shasum": ""
            },
            "require": {
                "php": "^5.5.9 || ^7.0 || ^8.0",
                "psr/log": "^1.0.1 || ^2.0 || ^3.0"
            },
            "require-dev": {
                "mockery/mockery": "^0.9 || ^1.0",
                "phpunit/phpunit": "^4.8.36 || ^5.7.27 || ^6.5.14 || ^7.5.20 || ^8.5.8 || ^9.3.3",
                "symfony/var-dumper": "^2.6 || ^3.0 || ^4.0 || ^5.0"
            },
            "suggest": {
                "symfony/var-dumper": "Pretty print complex values better with var-dumper available",
                "whoops/soap": "Formats errors as SOAP responses"
            },
            "type": "library",
            "extra": {
                "branch-alias": {
                    "dev-master": "2.7-dev"
                }
            },
            "autoload": {
                "psr-4": {
                    "Whoops\\": "src/Whoops/"
                }
            },
            "notification-url": "https://packagist.org/downloads/",
            "license": [
                "MIT"
            ],
            "authors": [
                {
                    "name": "Filipe Dobreira",
                    "homepage": "https://github.com/filp",
                    "role": "Developer"
                }
            ],
            "description": "php error handling for cool kids",
            "homepage": "https://filp.github.io/whoops/",
            "keywords": [
                "error",
                "exception",
                "handling",
                "library",
                "throwable",
                "whoops"
            ],
            "support": {
                "issues": "https://github.com/filp/whoops/issues",
                "source": "https://github.com/filp/whoops/tree/2.15.4"
            },
            "funding": [
                {
                    "url": "https://github.com/denis-sokolov",
                    "type": "github"
                }
            ],
            "time": "2023-11-03T12:00:00+00:00"
        },
        {
            "name": "getkirby/composer-installer",
            "version": "1.2.1",
            "source": {
                "type": "git",
                "url": "https://github.com/getkirby/composer-installer.git",
                "reference": "c98ece30bfba45be7ce457e1102d1b169d922f3d"
            },
            "dist": {
                "type": "zip",
                "url": "https://api.github.com/repos/getkirby/composer-installer/zipball/c98ece30bfba45be7ce457e1102d1b169d922f3d",
                "reference": "c98ece30bfba45be7ce457e1102d1b169d922f3d",
                "shasum": ""
            },
            "require": {
                "composer-plugin-api": "^1.0 || ^2.0"
            },
            "require-dev": {
                "composer/composer": "^1.8 || ^2.0"
            },
            "type": "composer-plugin",
            "extra": {
                "class": "Kirby\\ComposerInstaller\\Plugin"
            },
            "autoload": {
                "psr-4": {
                    "Kirby\\": "src/"
                }
            },
            "notification-url": "https://packagist.org/downloads/",
            "license": [
                "MIT"
            ],
            "description": "Kirby's custom Composer installer for the Kirby CMS and for Kirby plugins",
            "homepage": "https://getkirby.com",
            "support": {
                "issues": "https://github.com/getkirby/composer-installer/issues",
                "source": "https://github.com/getkirby/composer-installer/tree/1.2.1"
            },
            "funding": [
                {
                    "url": "https://getkirby.com/buy",
                    "type": "custom"
                }
            ],
            "time": "2020-12-28T12:54:39+00:00"
        },
        {
            "name": "laminas/laminas-escaper",
            "version": "2.13.0",
            "source": {
                "type": "git",
                "url": "https://github.com/laminas/laminas-escaper.git",
                "reference": "af459883f4018d0f8a0c69c7a209daef3bf973ba"
            },
            "dist": {
                "type": "zip",
                "url": "https://api.github.com/repos/laminas/laminas-escaper/zipball/af459883f4018d0f8a0c69c7a209daef3bf973ba",
                "reference": "af459883f4018d0f8a0c69c7a209daef3bf973ba",
                "shasum": ""
            },
            "require": {
                "ext-ctype": "*",
                "ext-mbstring": "*",
                "php": "~8.1.0 || ~8.2.0 || ~8.3.0"
            },
            "conflict": {
                "zendframework/zend-escaper": "*"
            },
            "require-dev": {
                "infection/infection": "^0.27.0",
                "laminas/laminas-coding-standard": "~2.5.0",
                "maglnet/composer-require-checker": "^3.8.0",
                "phpunit/phpunit": "^9.6.7",
                "psalm/plugin-phpunit": "^0.18.4",
                "vimeo/psalm": "^5.9"
            },
            "type": "library",
            "autoload": {
                "psr-4": {
                    "Laminas\\Escaper\\": "src/"
                }
            },
            "notification-url": "https://packagist.org/downloads/",
            "license": [
                "BSD-3-Clause"
            ],
            "description": "Securely and safely escape HTML, HTML attributes, JavaScript, CSS, and URLs",
            "homepage": "https://laminas.dev",
            "keywords": [
                "escaper",
                "laminas"
            ],
            "support": {
                "chat": "https://laminas.dev/chat",
                "docs": "https://docs.laminas.dev/laminas-escaper/",
                "forum": "https://discourse.laminas.dev",
                "issues": "https://github.com/laminas/laminas-escaper/issues",
                "rss": "https://github.com/laminas/laminas-escaper/releases.atom",
                "source": "https://github.com/laminas/laminas-escaper"
            },
            "funding": [
                {
                    "url": "https://funding.communitybridge.org/projects/laminas-project",
                    "type": "community_bridge"
                }
            ],
            "time": "2023-10-10T08:35:13+00:00"
        },
        {
            "name": "league/color-extractor",
            "version": "0.4.0",
            "source": {
                "type": "git",
                "url": "https://github.com/thephpleague/color-extractor.git",
                "reference": "21fcac6249c5ef7d00eb83e128743ee6678fe505"
            },
            "dist": {
                "type": "zip",
                "url": "https://api.github.com/repos/thephpleague/color-extractor/zipball/21fcac6249c5ef7d00eb83e128743ee6678fe505",
                "reference": "21fcac6249c5ef7d00eb83e128743ee6678fe505",
                "shasum": ""
            },
            "require": {
                "ext-gd": "*",
                "php": "^7.3 || ^8.0"
            },
            "replace": {
                "matthecat/colorextractor": "*"
            },
            "require-dev": {
                "friendsofphp/php-cs-fixer": "~2",
                "phpunit/phpunit": "^9.5"
            },
            "suggest": {
                "ext-curl": "To download images from remote URLs if allow_url_fopen is disabled for security reasons"
            },
            "type": "library",
            "autoload": {
                "psr-4": {
                    "League\\ColorExtractor\\": "src"
                }
            },
            "notification-url": "https://packagist.org/downloads/",
            "license": [
                "MIT"
            ],
            "authors": [
                {
                    "name": "Mathieu Lechat",
                    "email": "math.lechat@gmail.com",
                    "homepage": "http://matthecat.com",
                    "role": "Developer"
                }
            ],
            "description": "Extract colors from an image as a human would do.",
            "homepage": "https://github.com/thephpleague/color-extractor",
            "keywords": [
                "color",
                "extract",
                "human",
                "image",
                "palette"
            ],
            "support": {
                "issues": "https://github.com/thephpleague/color-extractor/issues",
                "source": "https://github.com/thephpleague/color-extractor/tree/0.4.0"
            },
            "time": "2022-09-24T15:57:16+00:00"
        },
        {
            "name": "michelf/php-smartypants",
            "version": "1.8.1",
            "source": {
                "type": "git",
                "url": "https://github.com/michelf/php-smartypants.git",
                "reference": "47d17c90a4dfd0ccf1f87e25c65e6c8012415aad"
            },
            "dist": {
                "type": "zip",
                "url": "https://api.github.com/repos/michelf/php-smartypants/zipball/47d17c90a4dfd0ccf1f87e25c65e6c8012415aad",
                "reference": "47d17c90a4dfd0ccf1f87e25c65e6c8012415aad",
                "shasum": ""
            },
            "require": {
                "php": ">=5.3.0"
            },
            "type": "library",
            "autoload": {
                "psr-0": {
                    "Michelf": ""
                }
            },
            "notification-url": "https://packagist.org/downloads/",
            "license": [
                "BSD-3-Clause"
            ],
            "authors": [
                {
                    "name": "Michel Fortin",
                    "email": "michel.fortin@michelf.ca",
                    "homepage": "https://michelf.ca/",
                    "role": "Developer"
                },
                {
                    "name": "John Gruber",
                    "homepage": "https://daringfireball.net/"
                }
            ],
            "description": "PHP SmartyPants",
            "homepage": "https://michelf.ca/projects/php-smartypants/",
            "keywords": [
                "dashes",
                "quotes",
                "spaces",
                "typographer",
                "typography"
            ],
            "support": {
                "issues": "https://github.com/michelf/php-smartypants/issues",
                "source": "https://github.com/michelf/php-smartypants/tree/1.8.1"
            },
            "time": "2016-12-13T01:01:17+00:00"
        },
        {
            "name": "phpmailer/phpmailer",
            "version": "v6.8.1",
            "source": {
                "type": "git",
                "url": "https://github.com/PHPMailer/PHPMailer.git",
                "reference": "e88da8d679acc3824ff231fdc553565b802ac016"
            },
            "dist": {
                "type": "zip",
                "url": "https://api.github.com/repos/PHPMailer/PHPMailer/zipball/e88da8d679acc3824ff231fdc553565b802ac016",
                "reference": "e88da8d679acc3824ff231fdc553565b802ac016",
                "shasum": ""
            },
            "require": {
                "ext-ctype": "*",
                "ext-filter": "*",
                "ext-hash": "*",
                "php": ">=5.5.0"
            },
            "require-dev": {
                "dealerdirect/phpcodesniffer-composer-installer": "^1.0",
                "doctrine/annotations": "^1.2.6 || ^1.13.3",
                "php-parallel-lint/php-console-highlighter": "^1.0.0",
                "php-parallel-lint/php-parallel-lint": "^1.3.2",
                "phpcompatibility/php-compatibility": "^9.3.5",
                "roave/security-advisories": "dev-latest",
                "squizlabs/php_codesniffer": "^3.7.2",
                "yoast/phpunit-polyfills": "^1.0.4"
            },
            "suggest": {
                "ext-mbstring": "Needed to send email in multibyte encoding charset or decode encoded addresses",
                "ext-openssl": "Needed for secure SMTP sending and DKIM signing",
                "greew/oauth2-azure-provider": "Needed for Microsoft Azure XOAUTH2 authentication",
                "hayageek/oauth2-yahoo": "Needed for Yahoo XOAUTH2 authentication",
                "league/oauth2-google": "Needed for Google XOAUTH2 authentication",
                "psr/log": "For optional PSR-3 debug logging",
                "symfony/polyfill-mbstring": "To support UTF-8 if the Mbstring PHP extension is not enabled (^1.2)",
                "thenetworg/oauth2-azure": "Needed for Microsoft XOAUTH2 authentication"
            },
            "type": "library",
            "autoload": {
                "psr-4": {
                    "PHPMailer\\PHPMailer\\": "src/"
                }
            },
            "notification-url": "https://packagist.org/downloads/",
            "license": [
                "LGPL-2.1-only"
            ],
            "authors": [
                {
                    "name": "Marcus Bointon",
                    "email": "phpmailer@synchromedia.co.uk"
                },
                {
                    "name": "Jim Jagielski",
                    "email": "jimjag@gmail.com"
                },
                {
                    "name": "Andy Prevost",
                    "email": "codeworxtech@users.sourceforge.net"
                },
                {
                    "name": "Brent R. Matzelle"
                }
            ],
            "description": "PHPMailer is a full-featured email creation and transfer class for PHP",
            "support": {
                "issues": "https://github.com/PHPMailer/PHPMailer/issues",
                "source": "https://github.com/PHPMailer/PHPMailer/tree/v6.8.1"
            },
            "funding": [
                {
                    "url": "https://github.com/Synchro",
                    "type": "github"
                }
            ],
            "time": "2023-08-29T08:26:30+00:00"
        },
        {
            "name": "psr/log",
            "version": "3.0.0",
            "source": {
                "type": "git",
                "url": "https://github.com/php-fig/log.git",
                "reference": "fe5ea303b0887d5caefd3d431c3e61ad47037001"
            },
            "dist": {
                "type": "zip",
                "url": "https://api.github.com/repos/php-fig/log/zipball/fe5ea303b0887d5caefd3d431c3e61ad47037001",
                "reference": "fe5ea303b0887d5caefd3d431c3e61ad47037001",
                "shasum": ""
            },
            "require": {
                "php": ">=8.0.0"
            },
            "type": "library",
            "extra": {
                "branch-alias": {
                    "dev-master": "3.x-dev"
                }
            },
            "autoload": {
                "psr-4": {
                    "Psr\\Log\\": "src"
                }
            },
            "notification-url": "https://packagist.org/downloads/",
            "license": [
                "MIT"
            ],
            "authors": [
                {
                    "name": "PHP-FIG",
                    "homepage": "https://www.php-fig.org/"
                }
            ],
            "description": "Common interface for logging libraries",
            "homepage": "https://github.com/php-fig/log",
            "keywords": [
                "log",
                "psr",
                "psr-3"
            ],
            "support": {
                "source": "https://github.com/php-fig/log/tree/3.0.0"
            },
            "time": "2021-07-14T16:46:02+00:00"
        },
        {
            "name": "symfony/deprecation-contracts",
            "version": "v3.3.0",
            "source": {
                "type": "git",
                "url": "https://github.com/symfony/deprecation-contracts.git",
                "reference": "7c3aff79d10325257a001fcf92d991f24fc967cf"
            },
            "dist": {
                "type": "zip",
                "url": "https://api.github.com/repos/symfony/deprecation-contracts/zipball/7c3aff79d10325257a001fcf92d991f24fc967cf",
                "reference": "7c3aff79d10325257a001fcf92d991f24fc967cf",
                "shasum": ""
            },
            "require": {
                "php": ">=8.1"
            },
            "type": "library",
            "extra": {
                "branch-alias": {
                    "dev-main": "3.4-dev"
                },
                "thanks": {
                    "name": "symfony/contracts",
                    "url": "https://github.com/symfony/contracts"
                }
            },
            "autoload": {
                "files": [
                    "function.php"
                ]
            },
            "notification-url": "https://packagist.org/downloads/",
            "license": [
                "MIT"
            ],
            "authors": [
                {
                    "name": "Nicolas Grekas",
                    "email": "p@tchwork.com"
                },
                {
                    "name": "Symfony Community",
                    "homepage": "https://symfony.com/contributors"
                }
            ],
            "description": "A generic function and convention to trigger deprecation notices",
            "homepage": "https://symfony.com",
            "support": {
                "source": "https://github.com/symfony/deprecation-contracts/tree/v3.3.0"
            },
            "funding": [
                {
                    "url": "https://symfony.com/sponsor",
                    "type": "custom"
                },
                {
                    "url": "https://github.com/fabpot",
                    "type": "github"
                },
                {
                    "url": "https://tidelift.com/funding/github/packagist/symfony/symfony",
                    "type": "tidelift"
                }
            ],
            "time": "2023-05-23T14:45:45+00:00"
        },
        {
            "name": "symfony/polyfill-ctype",
            "version": "v1.28.0",
            "source": {
                "type": "git",
                "url": "https://github.com/symfony/polyfill-ctype.git",
                "reference": "ea208ce43cbb04af6867b4fdddb1bdbf84cc28cb"
            },
            "dist": {
                "type": "zip",
                "url": "https://api.github.com/repos/symfony/polyfill-ctype/zipball/ea208ce43cbb04af6867b4fdddb1bdbf84cc28cb",
                "reference": "ea208ce43cbb04af6867b4fdddb1bdbf84cc28cb",
                "shasum": ""
            },
            "require": {
                "php": ">=7.1"
            },
            "provide": {
                "ext-ctype": "*"
            },
            "suggest": {
                "ext-ctype": "For best performance"
            },
            "type": "library",
            "extra": {
                "branch-alias": {
                    "dev-main": "1.28-dev"
                },
                "thanks": {
                    "name": "symfony/polyfill",
                    "url": "https://github.com/symfony/polyfill"
                }
            },
            "autoload": {
                "files": [
                    "bootstrap.php"
                ],
                "psr-4": {
                    "Symfony\\Polyfill\\Ctype\\": ""
                }
            },
            "notification-url": "https://packagist.org/downloads/",
            "license": [
                "MIT"
            ],
            "authors": [
                {
                    "name": "Gert de Pagter",
                    "email": "BackEndTea@gmail.com"
                },
                {
                    "name": "Symfony Community",
                    "homepage": "https://symfony.com/contributors"
                }
            ],
            "description": "Symfony polyfill for ctype functions",
            "homepage": "https://symfony.com",
            "keywords": [
                "compatibility",
                "ctype",
                "polyfill",
                "portable"
            ],
            "support": {
                "source": "https://github.com/symfony/polyfill-ctype/tree/v1.28.0"
            },
            "funding": [
                {
                    "url": "https://symfony.com/sponsor",
                    "type": "custom"
                },
                {
                    "url": "https://github.com/fabpot",
                    "type": "github"
                },
                {
                    "url": "https://tidelift.com/funding/github/packagist/symfony/symfony",
                    "type": "tidelift"
                }
            ],
            "time": "2023-01-26T09:26:14+00:00"
        },
        {
            "name": "symfony/polyfill-intl-idn",
            "version": "v1.28.0",
            "source": {
                "type": "git",
                "url": "https://github.com/symfony/polyfill-intl-idn.git",
                "reference": "ecaafce9f77234a6a449d29e49267ba10499116d"
            },
            "dist": {
                "type": "zip",
                "url": "https://api.github.com/repos/symfony/polyfill-intl-idn/zipball/ecaafce9f77234a6a449d29e49267ba10499116d",
                "reference": "ecaafce9f77234a6a449d29e49267ba10499116d",
                "shasum": ""
            },
            "require": {
                "php": ">=7.1",
                "symfony/polyfill-intl-normalizer": "^1.10",
                "symfony/polyfill-php72": "^1.10"
            },
            "suggest": {
                "ext-intl": "For best performance"
            },
            "type": "library",
            "extra": {
                "branch-alias": {
                    "dev-main": "1.28-dev"
                },
                "thanks": {
                    "name": "symfony/polyfill",
                    "url": "https://github.com/symfony/polyfill"
                }
            },
            "autoload": {
                "files": [
                    "bootstrap.php"
                ],
                "psr-4": {
                    "Symfony\\Polyfill\\Intl\\Idn\\": ""
                }
            },
            "notification-url": "https://packagist.org/downloads/",
            "license": [
                "MIT"
            ],
            "authors": [
                {
                    "name": "Laurent Bassin",
                    "email": "laurent@bassin.info"
                },
                {
                    "name": "Trevor Rowbotham",
                    "email": "trevor.rowbotham@pm.me"
                },
                {
                    "name": "Symfony Community",
                    "homepage": "https://symfony.com/contributors"
                }
            ],
            "description": "Symfony polyfill for intl's idn_to_ascii and idn_to_utf8 functions",
            "homepage": "https://symfony.com",
            "keywords": [
                "compatibility",
                "idn",
                "intl",
                "polyfill",
                "portable",
                "shim"
            ],
            "support": {
                "source": "https://github.com/symfony/polyfill-intl-idn/tree/v1.28.0"
            },
            "funding": [
                {
                    "url": "https://symfony.com/sponsor",
                    "type": "custom"
                },
                {
                    "url": "https://github.com/fabpot",
                    "type": "github"
                },
                {
                    "url": "https://tidelift.com/funding/github/packagist/symfony/symfony",
                    "type": "tidelift"
                }
            ],
            "time": "2023-01-26T09:30:37+00:00"
        },
        {
            "name": "symfony/polyfill-intl-normalizer",
            "version": "v1.28.0",
            "source": {
                "type": "git",
                "url": "https://github.com/symfony/polyfill-intl-normalizer.git",
                "reference": "8c4ad05dd0120b6a53c1ca374dca2ad0a1c4ed92"
            },
            "dist": {
                "type": "zip",
                "url": "https://api.github.com/repos/symfony/polyfill-intl-normalizer/zipball/8c4ad05dd0120b6a53c1ca374dca2ad0a1c4ed92",
                "reference": "8c4ad05dd0120b6a53c1ca374dca2ad0a1c4ed92",
                "shasum": ""
            },
            "require": {
                "php": ">=7.1"
            },
            "suggest": {
                "ext-intl": "For best performance"
            },
            "type": "library",
            "extra": {
                "branch-alias": {
                    "dev-main": "1.28-dev"
                },
                "thanks": {
                    "name": "symfony/polyfill",
                    "url": "https://github.com/symfony/polyfill"
                }
            },
            "autoload": {
                "files": [
                    "bootstrap.php"
                ],
                "psr-4": {
                    "Symfony\\Polyfill\\Intl\\Normalizer\\": ""
                },
                "classmap": [
                    "Resources/stubs"
                ]
            },
            "notification-url": "https://packagist.org/downloads/",
            "license": [
                "MIT"
            ],
            "authors": [
                {
                    "name": "Nicolas Grekas",
                    "email": "p@tchwork.com"
                },
                {
                    "name": "Symfony Community",
                    "homepage": "https://symfony.com/contributors"
                }
            ],
            "description": "Symfony polyfill for intl's Normalizer class and related functions",
            "homepage": "https://symfony.com",
            "keywords": [
                "compatibility",
                "intl",
                "normalizer",
                "polyfill",
                "portable",
                "shim"
            ],
            "support": {
                "source": "https://github.com/symfony/polyfill-intl-normalizer/tree/v1.28.0"
            },
            "funding": [
                {
                    "url": "https://symfony.com/sponsor",
                    "type": "custom"
                },
                {
                    "url": "https://github.com/fabpot",
                    "type": "github"
                },
                {
                    "url": "https://tidelift.com/funding/github/packagist/symfony/symfony",
                    "type": "tidelift"
                }
            ],
            "time": "2023-01-26T09:26:14+00:00"
        },
        {
            "name": "symfony/polyfill-mbstring",
            "version": "v1.28.0",
            "source": {
                "type": "git",
                "url": "https://github.com/symfony/polyfill-mbstring.git",
                "reference": "42292d99c55abe617799667f454222c54c60e229"
            },
            "dist": {
                "type": "zip",
                "url": "https://api.github.com/repos/symfony/polyfill-mbstring/zipball/42292d99c55abe617799667f454222c54c60e229",
                "reference": "42292d99c55abe617799667f454222c54c60e229",
                "shasum": ""
            },
            "require": {
                "php": ">=7.1"
            },
            "provide": {
                "ext-mbstring": "*"
            },
            "suggest": {
                "ext-mbstring": "For best performance"
            },
            "type": "library",
            "extra": {
                "branch-alias": {
                    "dev-main": "1.28-dev"
                },
                "thanks": {
                    "name": "symfony/polyfill",
                    "url": "https://github.com/symfony/polyfill"
                }
            },
            "autoload": {
                "files": [
                    "bootstrap.php"
                ],
                "psr-4": {
                    "Symfony\\Polyfill\\Mbstring\\": ""
                }
            },
            "notification-url": "https://packagist.org/downloads/",
            "license": [
                "MIT"
            ],
            "authors": [
                {
                    "name": "Nicolas Grekas",
                    "email": "p@tchwork.com"
                },
                {
                    "name": "Symfony Community",
                    "homepage": "https://symfony.com/contributors"
                }
            ],
            "description": "Symfony polyfill for the Mbstring extension",
            "homepage": "https://symfony.com",
            "keywords": [
                "compatibility",
                "mbstring",
                "polyfill",
                "portable",
                "shim"
            ],
            "support": {
                "source": "https://github.com/symfony/polyfill-mbstring/tree/v1.28.0"
            },
            "funding": [
                {
                    "url": "https://symfony.com/sponsor",
                    "type": "custom"
                },
                {
                    "url": "https://github.com/fabpot",
                    "type": "github"
                },
                {
                    "url": "https://tidelift.com/funding/github/packagist/symfony/symfony",
                    "type": "tidelift"
                }
            ],
            "time": "2023-07-28T09:04:16+00:00"
        },
        {
            "name": "symfony/yaml",
<<<<<<< HEAD
            "version": "v6.3.7",
            "source": {
                "type": "git",
                "url": "https://github.com/symfony/yaml.git",
                "reference": "9758b6c69d179936435d0ffb577c3708d57e38a8"
            },
            "dist": {
                "type": "zip",
                "url": "https://api.github.com/repos/symfony/yaml/zipball/9758b6c69d179936435d0ffb577c3708d57e38a8",
                "reference": "9758b6c69d179936435d0ffb577c3708d57e38a8",
=======
            "version": "v5.4.30",
            "source": {
                "type": "git",
                "url": "https://github.com/symfony/yaml.git",
                "reference": "c6980e82a6656f6ebfabfd82f7585794cb122554"
            },
            "dist": {
                "type": "zip",
                "url": "https://api.github.com/repos/symfony/yaml/zipball/c6980e82a6656f6ebfabfd82f7585794cb122554",
                "reference": "c6980e82a6656f6ebfabfd82f7585794cb122554",
>>>>>>> 1ce41805
                "shasum": ""
            },
            "require": {
                "php": ">=8.1",
                "symfony/deprecation-contracts": "^2.5|^3",
                "symfony/polyfill-ctype": "^1.8"
            },
            "conflict": {
                "symfony/console": "<5.4"
            },
            "require-dev": {
                "symfony/console": "^5.4|^6.0"
            },
            "bin": [
                "Resources/bin/yaml-lint"
            ],
            "type": "library",
            "autoload": {
                "psr-4": {
                    "Symfony\\Component\\Yaml\\": ""
                },
                "exclude-from-classmap": [
                    "/Tests/"
                ]
            },
            "notification-url": "https://packagist.org/downloads/",
            "license": [
                "MIT"
            ],
            "authors": [
                {
                    "name": "Fabien Potencier",
                    "email": "fabien@symfony.com"
                },
                {
                    "name": "Symfony Community",
                    "homepage": "https://symfony.com/contributors"
                }
            ],
            "description": "Loads and dumps YAML files",
            "homepage": "https://symfony.com",
            "support": {
<<<<<<< HEAD
                "source": "https://github.com/symfony/yaml/tree/v6.3.7"
=======
                "source": "https://github.com/symfony/yaml/tree/v5.4.30"
>>>>>>> 1ce41805
            },
            "funding": [
                {
                    "url": "https://symfony.com/sponsor",
                    "type": "custom"
                },
                {
                    "url": "https://github.com/fabpot",
                    "type": "github"
                },
                {
                    "url": "https://tidelift.com/funding/github/packagist/symfony/symfony",
                    "type": "tidelift"
                }
            ],
<<<<<<< HEAD
            "time": "2023-10-28T23:31:00+00:00"
=======
            "time": "2023-10-27T18:36:14+00:00"
>>>>>>> 1ce41805
        }
    ],
    "packages-dev": [],
    "aliases": [],
    "minimum-stability": "stable",
    "stability-flags": [],
    "prefer-stable": false,
    "prefer-lowest": false,
    "platform": {
        "php": "~8.1.0 || ~8.2.0 || ~8.3.0",
        "ext-simplexml": "*",
        "ext-ctype": "*",
        "ext-curl": "*",
        "ext-dom": "*",
        "ext-filter": "*",
        "ext-hash": "*",
        "ext-iconv": "*",
        "ext-json": "*",
        "ext-libxml": "*",
        "ext-mbstring": "*",
        "ext-openssl": "*"
    },
    "platform-dev": [],
    "platform-overrides": {
        "php": "8.1.0"
    },
    "plugin-api-version": "2.3.0"
}<|MERGE_RESOLUTION|>--- conflicted
+++ resolved
@@ -4,11 +4,7 @@
         "Read more about it at https://getcomposer.org/doc/01-basic-usage.md#installing-dependencies",
         "This file is @generated automatically"
     ],
-<<<<<<< HEAD
-    "content-hash": "2a7a03197b9625e82cec7a7d3a8f2059",
-=======
-    "content-hash": "95aa7e9324d5ed5c5b8f8f6a2fd7eda7",
->>>>>>> 1ce41805
+    "content-hash": "6bd60101924f65c0593a87a2fa683f36",
     "packages": [
         {
             "name": "christian-riesen/base32",
@@ -1033,7 +1029,6 @@
         },
         {
             "name": "symfony/yaml",
-<<<<<<< HEAD
             "version": "v6.3.7",
             "source": {
                 "type": "git",
@@ -1044,18 +1039,6 @@
                 "type": "zip",
                 "url": "https://api.github.com/repos/symfony/yaml/zipball/9758b6c69d179936435d0ffb577c3708d57e38a8",
                 "reference": "9758b6c69d179936435d0ffb577c3708d57e38a8",
-=======
-            "version": "v5.4.30",
-            "source": {
-                "type": "git",
-                "url": "https://github.com/symfony/yaml.git",
-                "reference": "c6980e82a6656f6ebfabfd82f7585794cb122554"
-            },
-            "dist": {
-                "type": "zip",
-                "url": "https://api.github.com/repos/symfony/yaml/zipball/c6980e82a6656f6ebfabfd82f7585794cb122554",
-                "reference": "c6980e82a6656f6ebfabfd82f7585794cb122554",
->>>>>>> 1ce41805
                 "shasum": ""
             },
             "require": {
@@ -1098,11 +1081,7 @@
             "description": "Loads and dumps YAML files",
             "homepage": "https://symfony.com",
             "support": {
-<<<<<<< HEAD
                 "source": "https://github.com/symfony/yaml/tree/v6.3.7"
-=======
-                "source": "https://github.com/symfony/yaml/tree/v5.4.30"
->>>>>>> 1ce41805
             },
             "funding": [
                 {
@@ -1118,11 +1097,7 @@
                     "type": "tidelift"
                 }
             ],
-<<<<<<< HEAD
             "time": "2023-10-28T23:31:00+00:00"
-=======
-            "time": "2023-10-27T18:36:14+00:00"
->>>>>>> 1ce41805
         }
     ],
     "packages-dev": [],
