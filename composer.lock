{
    "_readme": [
        "This file locks the dependencies of your project to a known state",
        "Read more about it at https://getcomposer.org/doc/01-basic-usage.md#installing-dependencies",
        "This file is @generated automatically"
    ],
<<<<<<< HEAD
    "content-hash": "3acc455ca23b1607179e37c4fb23e695",
=======
    "content-hash": "c18d76f29686da553201003f5cefe0bf",
>>>>>>> d8a3654d
    "packages": [
        {
            "name": "claviska/simpleimage",
            "version": "3.7.2",
            "source": {
                "type": "git",
                "url": "https://github.com/claviska/SimpleImage.git",
                "reference": "82dbef988e356baa5d73993a1351bcb6c0959269"
            },
            "dist": {
                "type": "zip",
                "url": "https://api.github.com/repos/claviska/SimpleImage/zipball/82dbef988e356baa5d73993a1351bcb6c0959269",
                "reference": "82dbef988e356baa5d73993a1351bcb6c0959269",
                "shasum": ""
            },
            "require": {
                "ext-gd": "*",
                "league/color-extractor": "0.3.*",
                "php": ">=5.6.0"
            },
            "type": "library",
            "autoload": {
                "psr-0": {
                    "claviska": "src/"
                }
            },
            "notification-url": "https://packagist.org/downloads/",
            "license": [
                "MIT"
            ],
            "authors": [
                {
                    "name": "Cory LaViska",
                    "homepage": "http://www.abeautifulsite.net/",
                    "role": "Developer"
                }
            ],
            "description": "A PHP class that makes working with images as simple as possible.",
            "support": {
                "issues": "https://github.com/claviska/SimpleImage/issues",
                "source": "https://github.com/claviska/SimpleImage/tree/3.7.2"
            },
            "funding": [
                {
                    "url": "https://github.com/claviska",
                    "type": "github"
                }
            ],
            "time": "2022-12-12T14:31:53+00:00"
        },
        {
            "name": "composer/semver",
            "version": "3.3.2",
            "source": {
                "type": "git",
                "url": "https://github.com/composer/semver.git",
                "reference": "3953f23262f2bff1919fc82183ad9acb13ff62c9"
            },
            "dist": {
                "type": "zip",
                "url": "https://api.github.com/repos/composer/semver/zipball/3953f23262f2bff1919fc82183ad9acb13ff62c9",
                "reference": "3953f23262f2bff1919fc82183ad9acb13ff62c9",
                "shasum": ""
            },
            "require": {
                "php": "^5.3.2 || ^7.0 || ^8.0"
            },
            "require-dev": {
                "phpstan/phpstan": "^1.4",
                "symfony/phpunit-bridge": "^4.2 || ^5"
            },
            "type": "library",
            "extra": {
                "branch-alias": {
                    "dev-main": "3.x-dev"
                }
            },
            "autoload": {
                "psr-4": {
                    "Composer\\Semver\\": "src"
                }
            },
            "notification-url": "https://packagist.org/downloads/",
            "license": [
                "MIT"
            ],
            "authors": [
                {
                    "name": "Nils Adermann",
                    "email": "naderman@naderman.de",
                    "homepage": "http://www.naderman.de"
                },
                {
                    "name": "Jordi Boggiano",
                    "email": "j.boggiano@seld.be",
                    "homepage": "http://seld.be"
                },
                {
                    "name": "Rob Bast",
                    "email": "rob.bast@gmail.com",
                    "homepage": "http://robbast.nl"
                }
            ],
            "description": "Semver library that offers utilities, version constraint parsing and validation.",
            "keywords": [
                "semantic",
                "semver",
                "validation",
                "versioning"
            ],
            "support": {
                "irc": "irc://irc.freenode.org/composer",
                "issues": "https://github.com/composer/semver/issues",
                "source": "https://github.com/composer/semver/tree/3.3.2"
            },
            "funding": [
                {
                    "url": "https://packagist.com",
                    "type": "custom"
                },
                {
                    "url": "https://github.com/composer",
                    "type": "github"
                },
                {
                    "url": "https://tidelift.com/funding/github/packagist/composer/composer",
                    "type": "tidelift"
                }
            ],
            "time": "2022-04-01T19:23:25+00:00"
        },
        {
            "name": "filp/whoops",
            "version": "2.14.6",
            "source": {
                "type": "git",
                "url": "https://github.com/filp/whoops.git",
                "reference": "f7948baaa0330277c729714910336383286305da"
            },
            "dist": {
                "type": "zip",
                "url": "https://api.github.com/repos/filp/whoops/zipball/f7948baaa0330277c729714910336383286305da",
                "reference": "f7948baaa0330277c729714910336383286305da",
                "shasum": ""
            },
            "require": {
                "php": "^5.5.9 || ^7.0 || ^8.0",
                "psr/log": "^1.0.1 || ^2.0 || ^3.0"
            },
            "require-dev": {
                "mockery/mockery": "^0.9 || ^1.0",
                "phpunit/phpunit": "^4.8.36 || ^5.7.27 || ^6.5.14 || ^7.5.20 || ^8.5.8 || ^9.3.3",
                "symfony/var-dumper": "^2.6 || ^3.0 || ^4.0 || ^5.0"
            },
            "suggest": {
                "symfony/var-dumper": "Pretty print complex values better with var-dumper available",
                "whoops/soap": "Formats errors as SOAP responses"
            },
            "type": "library",
            "extra": {
                "branch-alias": {
                    "dev-master": "2.7-dev"
                }
            },
            "autoload": {
                "psr-4": {
                    "Whoops\\": "src/Whoops/"
                }
            },
            "notification-url": "https://packagist.org/downloads/",
            "license": [
                "MIT"
            ],
            "authors": [
                {
                    "name": "Filipe Dobreira",
                    "homepage": "https://github.com/filp",
                    "role": "Developer"
                }
            ],
            "description": "php error handling for cool kids",
            "homepage": "https://filp.github.io/whoops/",
            "keywords": [
                "error",
                "exception",
                "handling",
                "library",
                "throwable",
                "whoops"
            ],
            "support": {
                "issues": "https://github.com/filp/whoops/issues",
                "source": "https://github.com/filp/whoops/tree/2.14.6"
            },
            "funding": [
                {
                    "url": "https://github.com/denis-sokolov",
                    "type": "github"
                }
            ],
            "time": "2022-11-02T16:23:29+00:00"
        },
        {
            "name": "getkirby/composer-installer",
            "version": "1.2.1",
            "source": {
                "type": "git",
                "url": "https://github.com/getkirby/composer-installer.git",
                "reference": "c98ece30bfba45be7ce457e1102d1b169d922f3d"
            },
            "dist": {
                "type": "zip",
                "url": "https://api.github.com/repos/getkirby/composer-installer/zipball/c98ece30bfba45be7ce457e1102d1b169d922f3d",
                "reference": "c98ece30bfba45be7ce457e1102d1b169d922f3d",
                "shasum": ""
            },
            "require": {
                "composer-plugin-api": "^1.0 || ^2.0"
            },
            "require-dev": {
                "composer/composer": "^1.8 || ^2.0"
            },
            "type": "composer-plugin",
            "extra": {
                "class": "Kirby\\ComposerInstaller\\Plugin"
            },
            "autoload": {
                "psr-4": {
                    "Kirby\\": "src/"
                }
            },
            "notification-url": "https://packagist.org/downloads/",
            "license": [
                "MIT"
            ],
            "description": "Kirby's custom Composer installer for the Kirby CMS and for Kirby plugins",
            "homepage": "https://getkirby.com",
            "support": {
                "issues": "https://github.com/getkirby/composer-installer/issues",
                "source": "https://github.com/getkirby/composer-installer/tree/1.2.1"
            },
            "funding": [
                {
                    "url": "https://getkirby.com/buy",
                    "type": "custom"
                }
            ],
            "time": "2020-12-28T12:54:39+00:00"
        },
        {
            "name": "laminas/laminas-escaper",
            "version": "2.12.0",
            "source": {
                "type": "git",
                "url": "https://github.com/laminas/laminas-escaper.git",
                "reference": "ee7a4c37bf3d0e8c03635d5bddb5bb3184ead490"
            },
            "dist": {
                "type": "zip",
                "url": "https://api.github.com/repos/laminas/laminas-escaper/zipball/ee7a4c37bf3d0e8c03635d5bddb5bb3184ead490",
                "reference": "ee7a4c37bf3d0e8c03635d5bddb5bb3184ead490",
                "shasum": ""
            },
            "require": {
                "ext-ctype": "*",
                "ext-mbstring": "*",
                "php": "^7.4 || ~8.0.0 || ~8.1.0 || ~8.2.0"
            },
            "conflict": {
                "zendframework/zend-escaper": "*"
            },
            "require-dev": {
                "infection/infection": "^0.26.6",
                "laminas/laminas-coding-standard": "~2.4.0",
                "maglnet/composer-require-checker": "^3.8.0",
                "phpunit/phpunit": "^9.5.18",
                "psalm/plugin-phpunit": "^0.17.0",
                "vimeo/psalm": "^4.22.0"
            },
            "type": "library",
            "autoload": {
                "psr-4": {
                    "Laminas\\Escaper\\": "src/"
                }
            },
            "notification-url": "https://packagist.org/downloads/",
            "license": [
                "BSD-3-Clause"
            ],
            "description": "Securely and safely escape HTML, HTML attributes, JavaScript, CSS, and URLs",
            "homepage": "https://laminas.dev",
            "keywords": [
                "escaper",
                "laminas"
            ],
            "support": {
                "chat": "https://laminas.dev/chat",
                "docs": "https://docs.laminas.dev/laminas-escaper/",
                "forum": "https://discourse.laminas.dev",
                "issues": "https://github.com/laminas/laminas-escaper/issues",
                "rss": "https://github.com/laminas/laminas-escaper/releases.atom",
                "source": "https://github.com/laminas/laminas-escaper"
            },
            "funding": [
                {
                    "url": "https://funding.communitybridge.org/projects/laminas-project",
                    "type": "community_bridge"
                }
            ],
            "time": "2022-10-10T10:11:09+00:00"
        },
        {
            "name": "league/color-extractor",
            "version": "0.3.2",
            "source": {
                "type": "git",
                "url": "https://github.com/thephpleague/color-extractor.git",
                "reference": "837086ec60f50c84c611c613963e4ad2e2aec806"
            },
            "dist": {
                "type": "zip",
                "url": "https://api.github.com/repos/thephpleague/color-extractor/zipball/837086ec60f50c84c611c613963e4ad2e2aec806",
                "reference": "837086ec60f50c84c611c613963e4ad2e2aec806",
                "shasum": ""
            },
            "require": {
                "ext-gd": "*",
                "php": ">=5.4.0"
            },
            "replace": {
                "matthecat/colorextractor": "*"
            },
            "require-dev": {
                "friendsofphp/php-cs-fixer": "~2",
                "phpunit/phpunit": "~5"
            },
            "type": "library",
            "autoload": {
                "psr-4": {
                    "": "src"
                }
            },
            "notification-url": "https://packagist.org/downloads/",
            "license": [
                "MIT"
            ],
            "authors": [
                {
                    "name": "Mathieu Lechat",
                    "email": "math.lechat@gmail.com",
                    "homepage": "http://matthecat.com",
                    "role": "Developer"
                }
            ],
            "description": "Extract colors from an image as a human would do.",
            "homepage": "https://github.com/thephpleague/color-extractor",
            "keywords": [
                "color",
                "extract",
                "human",
                "image",
                "palette"
            ],
            "support": {
                "issues": "https://github.com/thephpleague/color-extractor/issues",
                "source": "https://github.com/thephpleague/color-extractor/tree/master"
            },
            "time": "2016-12-15T09:30:02+00:00"
        },
        {
            "name": "michelf/php-smartypants",
            "version": "1.8.1",
            "source": {
                "type": "git",
                "url": "https://github.com/michelf/php-smartypants.git",
                "reference": "47d17c90a4dfd0ccf1f87e25c65e6c8012415aad"
            },
            "dist": {
                "type": "zip",
                "url": "https://api.github.com/repos/michelf/php-smartypants/zipball/47d17c90a4dfd0ccf1f87e25c65e6c8012415aad",
                "reference": "47d17c90a4dfd0ccf1f87e25c65e6c8012415aad",
                "shasum": ""
            },
            "require": {
                "php": ">=5.3.0"
            },
            "type": "library",
            "autoload": {
                "psr-0": {
                    "Michelf": ""
                }
            },
            "notification-url": "https://packagist.org/downloads/",
            "license": [
                "BSD-3-Clause"
            ],
            "authors": [
                {
                    "name": "Michel Fortin",
                    "email": "michel.fortin@michelf.ca",
                    "homepage": "https://michelf.ca/",
                    "role": "Developer"
                },
                {
                    "name": "John Gruber",
                    "homepage": "https://daringfireball.net/"
                }
            ],
            "description": "PHP SmartyPants",
            "homepage": "https://michelf.ca/projects/php-smartypants/",
            "keywords": [
                "dashes",
                "quotes",
                "spaces",
                "typographer",
                "typography"
            ],
            "support": {
                "issues": "https://github.com/michelf/php-smartypants/issues",
                "source": "https://github.com/michelf/php-smartypants/tree/1.8.1"
            },
            "time": "2016-12-13T01:01:17+00:00"
        },
        {
            "name": "phpmailer/phpmailer",
            "version": "v6.7.1",
            "source": {
                "type": "git",
                "url": "https://github.com/PHPMailer/PHPMailer.git",
                "reference": "49cd7ea3d2563f028d7811f06864a53b1f15ff55"
            },
            "dist": {
                "type": "zip",
                "url": "https://api.github.com/repos/PHPMailer/PHPMailer/zipball/49cd7ea3d2563f028d7811f06864a53b1f15ff55",
                "reference": "49cd7ea3d2563f028d7811f06864a53b1f15ff55",
                "shasum": ""
            },
            "require": {
                "ext-ctype": "*",
                "ext-filter": "*",
                "ext-hash": "*",
                "php": ">=5.5.0"
            },
            "require-dev": {
                "dealerdirect/phpcodesniffer-composer-installer": "^0.7.2",
                "doctrine/annotations": "^1.2.6 || ^1.13.3",
                "php-parallel-lint/php-console-highlighter": "^1.0.0",
                "php-parallel-lint/php-parallel-lint": "^1.3.2",
                "phpcompatibility/php-compatibility": "^9.3.5",
                "roave/security-advisories": "dev-latest",
                "squizlabs/php_codesniffer": "^3.7.1",
                "yoast/phpunit-polyfills": "^1.0.4"
            },
            "suggest": {
                "ext-mbstring": "Needed to send email in multibyte encoding charset or decode encoded addresses",
                "ext-openssl": "Needed for secure SMTP sending and DKIM signing",
                "greew/oauth2-azure-provider": "Needed for Microsoft Azure XOAUTH2 authentication",
                "hayageek/oauth2-yahoo": "Needed for Yahoo XOAUTH2 authentication",
                "league/oauth2-google": "Needed for Google XOAUTH2 authentication",
                "psr/log": "For optional PSR-3 debug logging",
                "symfony/polyfill-mbstring": "To support UTF-8 if the Mbstring PHP extension is not enabled (^1.2)",
                "thenetworg/oauth2-azure": "Needed for Microsoft XOAUTH2 authentication"
            },
            "type": "library",
            "autoload": {
                "psr-4": {
                    "PHPMailer\\PHPMailer\\": "src/"
                }
            },
            "notification-url": "https://packagist.org/downloads/",
            "license": [
                "LGPL-2.1-only"
            ],
            "authors": [
                {
                    "name": "Marcus Bointon",
                    "email": "phpmailer@synchromedia.co.uk"
                },
                {
                    "name": "Jim Jagielski",
                    "email": "jimjag@gmail.com"
                },
                {
                    "name": "Andy Prevost",
                    "email": "codeworxtech@users.sourceforge.net"
                },
                {
                    "name": "Brent R. Matzelle"
                }
            ],
            "description": "PHPMailer is a full-featured email creation and transfer class for PHP",
            "support": {
                "issues": "https://github.com/PHPMailer/PHPMailer/issues",
                "source": "https://github.com/PHPMailer/PHPMailer/tree/v6.7.1"
            },
            "funding": [
                {
                    "url": "https://github.com/Synchro",
                    "type": "github"
                }
            ],
            "time": "2022-12-08T13:30:06+00:00"
        },
        {
            "name": "psr/log",
            "version": "3.0.0",
            "source": {
                "type": "git",
                "url": "https://github.com/php-fig/log.git",
                "reference": "fe5ea303b0887d5caefd3d431c3e61ad47037001"
            },
            "dist": {
                "type": "zip",
                "url": "https://api.github.com/repos/php-fig/log/zipball/fe5ea303b0887d5caefd3d431c3e61ad47037001",
                "reference": "fe5ea303b0887d5caefd3d431c3e61ad47037001",
                "shasum": ""
            },
            "require": {
                "php": ">=8.0.0"
            },
            "type": "library",
            "extra": {
                "branch-alias": {
                    "dev-master": "3.x-dev"
                }
            },
            "autoload": {
                "psr-4": {
                    "Psr\\Log\\": "src"
                }
            },
            "notification-url": "https://packagist.org/downloads/",
            "license": [
                "MIT"
            ],
            "authors": [
                {
                    "name": "PHP-FIG",
                    "homepage": "https://www.php-fig.org/"
                }
            ],
            "description": "Common interface for logging libraries",
            "homepage": "https://github.com/php-fig/log",
            "keywords": [
                "log",
                "psr",
                "psr-3"
            ],
            "support": {
                "source": "https://github.com/php-fig/log/tree/3.0.0"
            },
            "time": "2021-07-14T16:46:02+00:00"
        },
        {
            "name": "symfony/polyfill-intl-idn",
            "version": "v1.27.0",
            "source": {
                "type": "git",
                "url": "https://github.com/symfony/polyfill-intl-idn.git",
                "reference": "639084e360537a19f9ee352433b84ce831f3d2da"
            },
            "dist": {
                "type": "zip",
                "url": "https://api.github.com/repos/symfony/polyfill-intl-idn/zipball/639084e360537a19f9ee352433b84ce831f3d2da",
                "reference": "639084e360537a19f9ee352433b84ce831f3d2da",
                "shasum": ""
            },
            "require": {
                "php": ">=7.1",
                "symfony/polyfill-intl-normalizer": "^1.10",
                "symfony/polyfill-php72": "^1.10"
            },
            "suggest": {
                "ext-intl": "For best performance"
            },
            "type": "library",
            "extra": {
                "branch-alias": {
                    "dev-main": "1.27-dev"
                },
                "thanks": {
                    "name": "symfony/polyfill",
                    "url": "https://github.com/symfony/polyfill"
                }
            },
            "autoload": {
                "files": [
                    "bootstrap.php"
                ],
                "psr-4": {
                    "Symfony\\Polyfill\\Intl\\Idn\\": ""
                }
            },
            "notification-url": "https://packagist.org/downloads/",
            "license": [
                "MIT"
            ],
            "authors": [
                {
                    "name": "Laurent Bassin",
                    "email": "laurent@bassin.info"
                },
                {
                    "name": "Trevor Rowbotham",
                    "email": "trevor.rowbotham@pm.me"
                },
                {
                    "name": "Symfony Community",
                    "homepage": "https://symfony.com/contributors"
                }
            ],
            "description": "Symfony polyfill for intl's idn_to_ascii and idn_to_utf8 functions",
            "homepage": "https://symfony.com",
            "keywords": [
                "compatibility",
                "idn",
                "intl",
                "polyfill",
                "portable",
                "shim"
            ],
            "support": {
                "source": "https://github.com/symfony/polyfill-intl-idn/tree/v1.27.0"
            },
            "funding": [
                {
                    "url": "https://symfony.com/sponsor",
                    "type": "custom"
                },
                {
                    "url": "https://github.com/fabpot",
                    "type": "github"
                },
                {
                    "url": "https://tidelift.com/funding/github/packagist/symfony/symfony",
                    "type": "tidelift"
                }
            ],
            "time": "2022-11-03T14:55:06+00:00"
        },
        {
            "name": "symfony/polyfill-intl-normalizer",
            "version": "v1.27.0",
            "source": {
                "type": "git",
                "url": "https://github.com/symfony/polyfill-intl-normalizer.git",
                "reference": "19bd1e4fcd5b91116f14d8533c57831ed00571b6"
            },
            "dist": {
                "type": "zip",
                "url": "https://api.github.com/repos/symfony/polyfill-intl-normalizer/zipball/19bd1e4fcd5b91116f14d8533c57831ed00571b6",
                "reference": "19bd1e4fcd5b91116f14d8533c57831ed00571b6",
                "shasum": ""
            },
            "require": {
                "php": ">=7.1"
            },
            "suggest": {
                "ext-intl": "For best performance"
            },
            "type": "library",
            "extra": {
                "branch-alias": {
                    "dev-main": "1.27-dev"
                },
                "thanks": {
                    "name": "symfony/polyfill",
                    "url": "https://github.com/symfony/polyfill"
                }
            },
            "autoload": {
                "files": [
                    "bootstrap.php"
                ],
                "psr-4": {
                    "Symfony\\Polyfill\\Intl\\Normalizer\\": ""
                },
                "classmap": [
                    "Resources/stubs"
                ]
            },
            "notification-url": "https://packagist.org/downloads/",
            "license": [
                "MIT"
            ],
            "authors": [
                {
                    "name": "Nicolas Grekas",
                    "email": "p@tchwork.com"
                },
                {
                    "name": "Symfony Community",
                    "homepage": "https://symfony.com/contributors"
                }
            ],
            "description": "Symfony polyfill for intl's Normalizer class and related functions",
            "homepage": "https://symfony.com",
            "keywords": [
                "compatibility",
                "intl",
                "normalizer",
                "polyfill",
                "portable",
                "shim"
            ],
            "support": {
                "source": "https://github.com/symfony/polyfill-intl-normalizer/tree/v1.27.0"
            },
            "funding": [
                {
                    "url": "https://symfony.com/sponsor",
                    "type": "custom"
                },
                {
                    "url": "https://github.com/fabpot",
                    "type": "github"
                },
                {
                    "url": "https://tidelift.com/funding/github/packagist/symfony/symfony",
                    "type": "tidelift"
                }
            ],
            "time": "2022-11-03T14:55:06+00:00"
        },
        {
            "name": "symfony/polyfill-mbstring",
            "version": "v1.27.0",
            "source": {
                "type": "git",
                "url": "https://github.com/symfony/polyfill-mbstring.git",
                "reference": "8ad114f6b39e2c98a8b0e3bd907732c207c2b534"
            },
            "dist": {
                "type": "zip",
                "url": "https://api.github.com/repos/symfony/polyfill-mbstring/zipball/8ad114f6b39e2c98a8b0e3bd907732c207c2b534",
                "reference": "8ad114f6b39e2c98a8b0e3bd907732c207c2b534",
                "shasum": ""
            },
            "require": {
                "php": ">=7.1"
            },
            "provide": {
                "ext-mbstring": "*"
            },
            "suggest": {
                "ext-mbstring": "For best performance"
            },
            "type": "library",
            "extra": {
                "branch-alias": {
                    "dev-main": "1.27-dev"
                },
                "thanks": {
                    "name": "symfony/polyfill",
                    "url": "https://github.com/symfony/polyfill"
                }
            },
            "autoload": {
                "files": [
                    "bootstrap.php"
                ],
                "psr-4": {
                    "Symfony\\Polyfill\\Mbstring\\": ""
                }
            },
            "notification-url": "https://packagist.org/downloads/",
            "license": [
                "MIT"
            ],
            "authors": [
                {
                    "name": "Nicolas Grekas",
                    "email": "p@tchwork.com"
                },
                {
                    "name": "Symfony Community",
                    "homepage": "https://symfony.com/contributors"
                }
            ],
            "description": "Symfony polyfill for the Mbstring extension",
            "homepage": "https://symfony.com",
            "keywords": [
                "compatibility",
                "mbstring",
                "polyfill",
                "portable",
                "shim"
            ],
            "support": {
                "source": "https://github.com/symfony/polyfill-mbstring/tree/v1.27.0"
            },
            "funding": [
                {
                    "url": "https://symfony.com/sponsor",
                    "type": "custom"
                },
                {
                    "url": "https://github.com/fabpot",
                    "type": "github"
                },
                {
                    "url": "https://tidelift.com/funding/github/packagist/symfony/symfony",
                    "type": "tidelift"
                }
            ],
            "time": "2022-11-03T14:55:06+00:00"
        }
    ],
    "packages-dev": [],
    "aliases": [],
    "minimum-stability": "stable",
    "stability-flags": [],
    "prefer-stable": false,
    "prefer-lowest": false,
    "platform": {
        "php": ">=8.0.0 <8.3.0",
        "ext-simplexml": "*",
        "ext-ctype": "*",
        "ext-curl": "*",
        "ext-dom": "*",
        "ext-filter": "*",
        "ext-hash": "*",
        "ext-iconv": "*",
        "ext-json": "*",
        "ext-libxml": "*",
        "ext-mbstring": "*",
        "ext-openssl": "*"
    },
    "platform-dev": [],
    "platform-overrides": {
        "php": "8.0.0"
    },
    "plugin-api-version": "2.3.0"
}<|MERGE_RESOLUTION|>--- conflicted
+++ resolved
@@ -4,11 +4,7 @@
         "Read more about it at https://getcomposer.org/doc/01-basic-usage.md#installing-dependencies",
         "This file is @generated automatically"
     ],
-<<<<<<< HEAD
-    "content-hash": "3acc455ca23b1607179e37c4fb23e695",
-=======
-    "content-hash": "c18d76f29686da553201003f5cefe0bf",
->>>>>>> d8a3654d
+    "content-hash": "4ab88fc578087b0d7ee7f813399a86c6",
     "packages": [
         {
             "name": "claviska/simpleimage",
