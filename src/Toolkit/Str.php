<?php

namespace Kirby\Toolkit;

use Closure;
use DateTime;
use Exception;
use IntlDateFormatter;
use Kirby\Exception\InvalidArgumentException;
use Kirby\Query\Query;
use Throwable;

/**
 * The String class provides a set
 * of handy methods for string
 * handling and manipulation.
 *
 * @package   Kirby Toolkit
 * @author    Bastian Allgeier <bastian@getkirby.com>
 * @link      https://getkirby.com
 * @copyright Bastian Allgeier
 * @license   https://opensource.org/licenses/MIT
 */
class Str
{
	/**
	 * Language translation table
	 */
	public static array $language = [];

	/**
	 * Ascii translation table
	 */
	public static array $ascii = [
		'/°|₀/' => '0',
		'/¹|₁/' => '1',
		'/²|₂/' => '2',
		'/³|₃/' => '3',
		'/⁴|₄/' => '4',
		'/⁵|₅/' => '5',
		'/⁶|₆/' => '6',
		'/⁷|₇/' => '7',
		'/⁸|₈/' => '8',
		'/⁹|₉/' => '9',
		'/À|Á|Â|Ã|Å|Ǻ|Ā|Ă|Ą|Ǎ|Ä|A/' => 'A',
		'/à|á|â|ã|å|ǻ|ā|ă|ą|ǎ|ª|æ|ǽ|ä|a|а/' => 'a',
		'/Б/' => 'B',
		'/б/' => 'b',
		'/Ç|Ć|Ĉ|Ċ|Č|Ц/' => 'C',
		'/ç|ć|ĉ|ċ|č|ц/' => 'c',
		'/Ð|Ď|Đ/' => 'Dj',
		'/ð|ď|đ/' => 'dj',
		'/Д/' => 'D',
		'/д/' => 'd',
		'/È|É|Ê|Ë|Ē|Ĕ|Ė|Ę|Ě|Е|Ё|Э/' => 'E',
		'/è|é|ê|ë|ē|ĕ|ė|ę|ě|е|ё|э/' => 'e',
		'/Ф/' => 'F',
		'/ƒ|ф/' => 'f',
		'/Ĝ|Ğ|Ġ|Ģ|Г/' => 'G',
		'/ĝ|ğ|ġ|ģ|г/' => 'g',
		'/Ĥ|Ħ|Х/' => 'H',
		'/ĥ|ħ|х/' => 'h',
		'/Ì|Í|Î|Ï|Ĩ|Ī|Ĭ|Ǐ|Į|İ|И/' => 'I',
		'/ì|í|î|ï|ĩ|ī|ĭ|ǐ|į|ı|и|i̇/' => 'i',
		'/Ĵ|Й/' => 'J',
		'/ĵ|й/' => 'j',
		'/Ķ|К/' => 'K',
		'/ķ|к/' => 'k',
		'/Ĺ|Ļ|Ľ|Ŀ|Ł|Л/' => 'L',
		'/ĺ|ļ|ľ|ŀ|ł|л/' => 'l',
		'/М/' => 'M',
		'/м/' => 'm',
		'/Ñ|Ń|Ņ|Ň|Н/' => 'N',
		'/ñ|ń|ņ|ň|ŉ|н/' => 'n',
		'/Ò|Ó|Ô|Õ|Ō|Ŏ|Ǒ|Ő|Ơ|Ø|Ǿ|Ö|O/' => 'O',
		'/ò|ó|ô|õ|ō|ŏ|ǒ|ő|ơ|ø|ǿ|º|ö|o|о/' => 'o',
		'/П/' => 'P',
		'/п/' => 'p',
		'/Ŕ|Ŗ|Ř|Р/' => 'R',
		'/ŕ|ŗ|ř|р/' => 'r',
		'/Ś|Ŝ|Ş|Ș|Š|С/' => 'S',
		'/ś|ŝ|ş|ș|š|ſ|с/' => 's',
		'/Ţ|Ț|Ť|Ŧ|Т/' => 'T',
		'/ţ|ț|ť|ŧ|т/' => 't',
		'/Ù|Ú|Û|Ũ|Ū|Ŭ|Ů|Ű|Ų|Ư|Ǔ|Ǖ|Ǘ|Ǚ|Ǜ|У|Ü|U/' => 'U',
		'/ù|ú|û|ũ|ū|ŭ|ů|ű|ų|ư|ǔ|ǖ|ǘ|ǚ|ǜ|у|ü|u/' => 'u',
		'/В/' => 'V',
		'/в/' => 'v',
		'/Ý|Ÿ|Ŷ|Ы/' => 'Y',
		'/ý|ÿ|ŷ|ы/' => 'y',
		'/Ŵ/' => 'W',
		'/ŵ/' => 'w',
		'/Ź|Ż|Ž|З/' => 'Z',
		'/ź|ż|ž|з/' => 'z',
		'/Æ|Ǽ/' => 'AE',
		'/ß/' => 'ss',
		'/Ĳ/' => 'IJ',
		'/ĳ/' => 'ij',
		'/Œ/' => 'OE',
		'/Ч/' => 'Ch',
		'/ч/' => 'ch',
		'/Ю/' => 'Ju',
		'/ю/' => 'ju',
		'/Я/' => 'Ja',
		'/я/' => 'ja',
		'/Ш/' => 'Sh',
		'/ш/' => 'sh',
		'/Щ/' => 'Shch',
		'/щ/' => 'shch',
		'/Ж/' => 'Zh',
		'/ж/' => 'zh',
	];

	/**
	 * Default settings for class methods
	 */
	public static array $defaults = [
		'slug' => [
			'separator' => '-',
			'allowed'   => 'a-z0-9'
		]
	];

	/**
	 * Parse accepted values and their quality from an
	 * accept string like an Accept or Accept-Language header
	 */
	public static function accepted(string $input): array
	{
		$items = [];

		// check each type in the Accept header
		foreach (static::split($input, ',') as $item) {
			$parts   = static::split($item, ';');
			$value   = A::first($parts); // $parts now only contains params
			$quality = 1;

			// check for the q param ("quality" of the type)
			foreach ($parts as $param) {
				$param = static::split($param, '=');
				if (A::get($param, 0) === 'q' && !empty($param[1])) {
					$quality = $param[1];
				}
			}

			$items[$quality][] = $value;
		}

		// sort items by quality
		krsort($items);

		$result = [];

		foreach ($items as $quality => $values) {
			foreach ($values as $value) {
				$result[] = [
					'quality' => (float)$quality,
					'value'   => $value
				];
			}
		}

		return $result;
	}

	/**
	 * Returns the rest of the string after the given substring or character
	 */
	public static function after(
		string $string,
		string $needle,
		bool $caseInsensitive = false
	): string {
		$position = static::position($string, $needle, $caseInsensitive);

		if ($position === false) {
			return '';
		}

		return static::substr($string, $position + static::length($needle));
	}

	/**
	 * Removes the given substring or character
	 * only from the start of the string
	 * @since 3.7.0
	 */
	public static function afterStart(
		string $string,
		string $needle,
		bool $caseInsensitive = false
	): string {
		if ($needle === '') {
			return $string;
		}

		if (static::startsWith($string, $needle, $caseInsensitive) === true) {
			return static::substr($string, static::length($needle));
		}

		return $string;
	}

	/**
	 * Convert a string to 7-bit ASCII.
	 */
	public static function ascii(string $string): string
	{
		$string  = str_replace(
			array_keys(static::$language),
			array_values(static::$language),
			$string
		);

		$string  = preg_replace(
			array_keys(static::$ascii),
			array_values(static::$ascii),
			$string
		);

		return preg_replace('/[^\x09\x0A\x0D\x20-\x7E]/', '', $string);
	}

	/**
	 * Returns the beginning of a string before the given substring or character
	 */
	public static function before(
		string $string,
		string $needle,
		bool $caseInsensitive = false
	): string {
		$position = static::position($string, $needle, $caseInsensitive);

		if ($position === false) {
			return '';
		}

		return static::substr($string, 0, $position);
	}

	/**
	 * Removes the given substring or character only from the end of the string
	 * @since 3.7.0
	 */
	public static function beforeEnd(
		string $string,
		string $needle,
		bool $caseInsensitive = false
	): string {
		if ($needle === '') {
			return $string;
		}

		if (static::endsWith($string, $needle, $caseInsensitive) === true) {
			return static::substr($string, 0, -static::length($needle));
		}

		return $string;
	}

	/**
	 * Returns everything between two strings from the first occurrence of a given string
	 */
	public static function between(
		string $string = null,
		string $start,
		string $end
	): string {
		return static::before(static::after($string, $start), $end);
	}

	/**
	 * Converts a string to camel case
	 *
	 * @param string $value The string to convert
	 */
	public static function camel(string $value = null): string
	{
		return lcfirst(static::studly($value));
	}

	/**
	 * Checks if a str contains another string
	 */
	public static function contains(
		string $string = null,
		string $needle,
		bool $caseInsensitive = false
	): bool {
		if ($needle === '') {
			return true;
		}

		$method = $caseInsensitive === true ? 'stripos' : 'strpos';
		return call_user_func($method, $string ?? '', $needle) !== false;
	}

	/**
	 * Convert timestamp to date string
	 * according to locale settings
	 *
	 * @param string $handler date, intl or strftime
	 */
	public static function date(
		int|null $time = null,
		string|IntlDateFormatter $format = null,
		string $handler = 'date'
	): string|int|false {
		if (is_null($format) === true) {
			return $time;
		}

		// $format is an IntlDateFormatter instance
		if ($format instanceof IntlDateFormatter) {
			return $format->format($time ?? time());
		}

		// `intl` handler
		if ($handler === 'intl') {
			$datetime = new DateTime();

			if ($time !== null) {
				$datetime->setTimestamp($time);
			}

			return IntlDateFormatter::formatObject($datetime, $format);
		}

		// handle `strftime` to be able
		// to suppress deprecation warning
		// TODO: remove strftime support for PHP 9.0
		if ($handler === 'strftime') {
			// make sure timezone is set correctly
			date_default_timezone_get();

			return @strftime($format, $time);
		}

		return $handler($format, $time);
	}

	/**
	 * Converts a string to a different encoding
	 */
	public static function convert(
		string $string,
		string $targetEncoding,
		string $sourceEncoding = null
	): string {
		// detect the source encoding if not passed as third argument
		$sourceEncoding ??= static::encoding($string);

		// no need to convert if the target encoding is the same
		if (strtolower($sourceEncoding) === strtolower($targetEncoding)) {
			return $string;
		}

		return iconv($sourceEncoding, $targetEncoding, $string);
	}

	/**
	 * Encode a string (used for email addresses)
	 */
	public static function encode(string $string): string
	{
		$encoded = '';

		for ($i = 0; $i < static::length($string); $i++) {
			$char = static::substr($string, $i, 1);
			$char = mb_convert_encoding($char, 'UCS-4BE', 'UTF-8');
			list(, $code) = unpack('N', $char);
			$encoded .= rand(1, 2) === 1 ? '&#' . $code . ';' : '&#x' . dechex($code) . ';';
		}

		return $encoded;
	}

	/**
	 * Tries to detect the string encoding
	 */
	public static function encoding(string $string): string
	{
		return mb_detect_encoding(
			$string,
			'UTF-8, ISO-8859-1, windows-1251',
			true
		);
	}

	/**
	 * Checks if a string ends with the passed needle
	 */
	public static function endsWith(
		string $string = null,
		string $needle,
		bool $caseInsensitive = false
	): bool {
		if ($needle === '') {
			return true;
		}

		$probe = static::substr($string, -static::length($needle));

		if ($caseInsensitive === true) {
			$needle = static::lower($needle);
			$probe  = static::lower($probe);
		}

		return $needle === $probe;
	}

	/**
	 * Escape string for context specific output
	 * @since 3.7.0
	 *
	 * @param string $string Untrusted data
	 * @param string $context Location of output (`html`, `attr`, `js`, `css`, `url` or `xml`)
	 * @return string Escaped data
	 */
	public static function esc(
		string $string,
		string $context = 'html'
	): string {
		if (method_exists(Escape::class, $context) === true) {
			return Escape::$context($string);
		}

		return $string;
	}

	/**
	 * Creates an excerpt of a string
	 * It removes all html tags first and then cuts the string
	 * according to the specified number of chars.
	 *
	 * @param string $string The string to be shortened
	 * @param int $chars The final number of characters the string should have
	 * @param bool $strip True: remove the HTML tags from the string first
	 * @param string $rep The element, which should be added if the string is too long. Ellipsis is the default.
	 * @return string The shortened string
	 */
	public static function excerpt(
		string $string,
		int $chars = 140,
		bool $strip = true,
		string $rep = ' …'
	): string {
		if ($strip === true) {
			// ensure that opening tags are preceded by a space, so that
			// when tags are skipped we can be sure that words stay separate
			$string = preg_replace('#\s*<([^\/])#', ' <${1}', $string);

			// in strip mode, we always return plain text
			$string = strip_tags($string);
		}

		// replace line breaks with spaces
		$string = str_replace(PHP_EOL, ' ', trim($string));

		// remove double spaces
		$string = preg_replace('![ ]{2,}!', ' ', $string);

		if ($chars === 0) {
			return $string;
		}

		if (static::length($string) <= $chars) {
			return $string;
		}

		return static::substr($string, 0, mb_strrpos(static::substr($string, 0, $chars), ' ')) . $rep;
	}

	/**
	 * Convert the value to a float with a decimal
	 * point, no matter what the locale setting is
	 */
	public static function float(
		string|int|float|null $value = null
	): string {
		// make sure $value is not null
		$value ??= '';

		// turn the value into a string
		$value = (string)$value;

		// Convert exponential to decimal, 1e-8 as 0.00000001
		if (strpos(strtolower($value), 'e') !== false) {
			$value = rtrim(sprintf('%.16f', (float)$value), '0');
		}

		$value   = str_replace(',', '.', $value);
		$decimal = strrchr($value, '.');
		$decimal = match ($decimal) {
			false   => 0,
			default => strlen($decimal) - 1
		};

		return number_format((float)$value, $decimal, '.', '');
	}

	/**
	 * Returns the rest of the string starting from the given character
	 */
	public static function from(
		string $string,
		string $needle,
		bool $caseInsensitive = false
	): string {
		$position = static::position($string, $needle, $caseInsensitive);

		if ($position === false) {
			return '';
		}

		return static::substr($string, $position);
	}

	/**
	 * Adds `-1` to a string or increments the ending number to allow `-2`, `-3`, etc.
	 * @since 3.7.0
	 *
	 * @param string $string The string to increment
	 * @param int $first Starting number
	 */
	public static function increment(
		string $string,
		string $separator = '-',
		int $first = 1
	): string {
		preg_match('/(.+)' . preg_quote($separator, '/') . '([0-9]+)$/', $string, $matches);

		if (isset($matches[2]) === true) {
			// increment the existing ending number
			return $matches[1] . $separator . ((int)$matches[2] + 1);
		}

		// append a new ending number
		return $string . $separator . $first;
	}

	/**
	 * Convert a string to kebab case.
	 */
	public static function kebab(string $value = null): string
	{
		return static::snake($value, '-');
	}

	/**
	 * A UTF-8 safe version of strlen()
	 */
	public static function length(string $string = null): int
	{
		return mb_strlen($string ?? '', 'UTF-8');
	}

	/**
	 * A UTF-8 safe version of strtolower()
	 */
	public static function lower(string $string = null): string
	{
		return mb_strtolower($string ?? '', 'UTF-8');
	}

	/**
	 * Safe ltrim alternative
	 */
	public static function ltrim(string $string, string $trim = ' '): string
	{
		return preg_replace('!^(' . preg_quote($trim) . ')+!', '', $string);
	}

	/**
	 * Match string against a regular expression and return matches
	 *
	 * @param string $string The string to match
	 * @param string $pattern The regular expression
	 * @param int $flags Optional flags for PHP `preg_match()`
	 * @param int $offset Positional offset in the string to start the search
	 * @return array|null The matches or null if no match was found
	 */
	public static function match(
		string $string,
		string $pattern,
		int $flags = 0,
		int $offset = 0
	): array|null {
		$result = preg_match($pattern, $string, $matches, $flags, $offset);
		return ($result === 1) ? $matches : null;
	}

	/**
	 * Check whether a string matches a regular expression
	 *
	 * @param string $string The string to match
	 * @param string $pattern The regular expression
	 * @param int $flags Optional flags for PHP `preg_match()`
	 * @param int $offset Positional offset in the string to start the search
	 * @return bool True if the string matches the pattern
	 */
	public static function matches(
		string $string,
		string $pattern,
		int $flags = 0,
		int $offset = 0
	): bool {
		return static::match($string, $pattern, $flags, $offset) !== null;
	}

	/**
	 * Match string against a regular expression and return all matches
	 *
	 * @param string $string The string to match
	 * @param string $pattern The regular expression
	 * @param int $flags Optional flags for PHP `preg_match_all()`
	 * @param int $offset Positional offset in the string to start the search
	 * @return array|null The matches or null if no match was found
	 */
	public static function matchAll(
		string $string,
		string $pattern,
		int $flags = 0,
		int $offset = 0
	): array|null {
		$result = preg_match_all($pattern, $string, $matches, $flags, $offset);
		return ($result > 0) ? $matches : null;
	}

	/**
	 * Get a character pool with various possible combinations
	 */
	public static function pool(
		string|array $type,
		bool $array = true
	): string|array {
		if (is_array($type) === true) {
			$pool = [];

			foreach ($type as $t) {
				$pool = array_merge($pool, static::pool($t));
			}
		} else {
			$pool = match (strtolower($type)) {
				'alphalower' => range('a', 'z'),
				'alphaupper' => range('A', 'Z'),
				'alpha'      => static::pool(['alphaLower', 'alphaUpper']),
				'num'        => range(0, 9),
				'alphanum'   => static::pool(['alpha', 'num']),
<<<<<<< HEAD
				default      => []
=======
				'base32'     => array_merge(static::pool('alphaUpper'), range(2, 7)),
				'base32hex'  => array_merge(range(0, 9), range('A', 'V')),
				default      => $pool
>>>>>>> b3be9653
			};
		}

		return $array ? $pool : implode('', $pool);
	}

	/**
	 * Returns the position of a needle in a string
	 * if it can be found
	 *
	 * @throws \Kirby\Exception\InvalidArgumentException for empty $needle
	 */
	public static function position(
		string $string = null,
		string $needle,
		bool $caseInsensitive = false
	): int|bool {
		if ($needle === '') {
			throw new InvalidArgumentException('The needle must not be empty');
		}

		if ($caseInsensitive === true) {
			$string = static::lower($string);
			$needle = static::lower($needle);
		}

		return mb_strpos($string ?? '', $needle, 0, 'UTF-8');
	}

	/**
	 * Runs a string query.
	 * Check out the Query class for more information.
	 */
	public static function query(string $query, array $data = [])
	{
		return Query::factory($query)->resolve($data);
	}

	/**
	 * Generates a random string that may be used for cryptographic purposes
	 *
	 * @param int $length The length of the random string
	 * @param string $type Pool type (type of allowed characters)
	 */
	public static function random(
		int $length = null,
		string $type = 'alphaNum'
	): string|false {
		$length ??= random_int(5, 10);
		$pool     = static::pool($type, false);

		// catch invalid pools
		if (!$pool) {
			return false;
		}

		// regex that matches all characters
		// *not* in the pool of allowed characters
		$regex = '/[^' . $pool . ']/';

		// collect characters until we have our required length
		$result = '';

		while (($currentLength = strlen($result)) < $length) {
			$missing = $length - $currentLength;
			$bytes   = random_bytes($missing);
			$allowed = preg_replace($regex, '', base64_encode($bytes));
			$result .= substr($allowed, 0, $missing);
		}

		return $result;
	}

	/**
	 * Replaces all or some occurrences of the search string with the replacement string
	 * Extension of the str_replace() function in PHP with an additional $limit parameter
	 *
	 * @param string|array|Collection $string String being replaced on (haystack); can be an array of multiple subject strings
	 * @param string|array|Collection $search Value being searched for (needle)
	 * @param string|array|Collection $replace Value to replace matches with
	 * @param int|array $limit Maximum possible replacements for each search value;
	 *                         multiple limits for each search value are supported;
	 *                         defaults to no limit
	 * @return string|array String with replaced values;
	 *                      if $string is an array, array of strings
	 * @psalm-return ($string is array ? array : string)
	 */
	public static function replace(
		string|array|Collection $string,
		string|array|Collection $search,
		string|array|Collection $replace,
		int|array $limit = -1
	): string|array {
		// convert Kirby collections to arrays
		if ($string instanceof Collection) {
			$string = $string->toArray();
		}

		if ($search instanceof Collection) {
			$search  = $search->toArray();
		}

		if ($replace instanceof Collection) {
			$replace = $replace->toArray();
		}

		// without a limit we might as well use the built-in function
		if ($limit === -1) {
			return str_replace($search, $replace, $string ?? '');
		}

		// if the limit is zero, the result will be no replacements at all
		if ($limit === 0) {
			return $string;
		}

		// multiple subjects are run separately through this method
		if (is_array($string) === true) {
			$result = [];

			foreach ($string as $s) {
				$result[] = static::replace($s, $search, $replace, $limit);
			}

			return $result;
		}

		// build an array of replacements
		// we don't use an associative array because otherwise you couldn't
		// replace the same string with different replacements
		$replacements = static::replacements($search, $replace, $limit);

		// run the string and the replacement array through the replacer
		return static::replaceReplacements($string, $replacements);
	}

	/**
	 * Generates a replacement array out of dynamic input data
	 * Used for Str::replace()
	 *
	 * @param string|array $search Value being searched for (needle)
	 * @param string|array $replace Value to replace matches with
	 * @param int|array $limit Maximum possible replacements for each search value;
	 *                         multiple limits for each search value are supported;
	 *                         defaults to no limit
	 * @return array List of replacement arrays, each with a
	 *               'search', 'replace' and 'limit' attribute
	 */
	public static function replacements(
		string|array $search,
		string|array $replace,
		int|array $limit
	): array {
		if (is_array($search) === true) {
			$replacements = [];

			foreach ($search as $i => $s) {
				if (is_array($replace) === true) {
					// replace with an empty string if
					// no replacement string was defined for this index;
					// behavior is identical to official PHP str_replace()
					$r = $replace[$i] ?? '';
				}

				if (is_array($limit) === true) {
					// don't apply a limit if no limit
					// was defined for this index
					$l = $limit[$i] ?? -1;
				}

				$replacements[] = [
					'search'  => $s,
					'replace' => $r ?? $replace,
					'limit'   => $l ?? $limit
				];
			}

			return $replacements;
		}

		if (is_string($replace) === true && is_int($limit) === true) {
			return [compact('search', 'replace', 'limit')];
		}

		throw new InvalidArgumentException('Invalid combination of $search, $replace and $limit params.');
	}

	/**
	 * Takes a replacement array and processes the replacements
	 * Used for Str::replace()
	 *
	 * @param string $string String being replaced on (haystack)
	 * @param array $replacements Replacement array from Str::replacements()
	 * @return string String with replaced values
	 */
	public static function replaceReplacements(
		string $string,
		array $replacements
	): string {
		// replace in the order of the replacements
		// behavior is identical to the official PHP str_replace()
		foreach ($replacements as $replacement) {
			if (is_int($replacement['limit']) === false) {
				throw new Exception('Invalid limit "' . $replacement['limit'] . '".');
			}

			if ($replacement['limit'] === -1) {
				// no limit, we don't need our special replacement routine
				$string = str_replace(
					$replacement['search'],
					$replacement['replace'],
					$string
				);
				continue;
			}

			if ($replacement['limit'] > 0) {
				// limit given, only replace for as many times per replacement
				$position = -1;

				for ($i = 0; $i < $replacement['limit']; $i++) {
					$position = strpos(
						$string,
						$replacement['search'],
						$position + 1
					);

					if (is_int($position) === true) {
						$string = substr_replace(
							$string,
							$replacement['replace'],
							$position,
							strlen($replacement['search'])
						);
						// adapt $pos to the now changed offset
						$position = $position + strlen($replacement['replace']) - strlen($replacement['search']);
					} else {
						// no more match in the string
						break;
					}
				}
			}
		}

		return $string;
	}

	/**
	 * Safe rtrim alternative
	 */
	public static function rtrim(string $string, string $trim = ' '): string
	{
		return preg_replace('!(' . preg_quote($trim) . ')+$!', '', $string);
	}

	/**
	 * Replaces placeholders in string with values from the data array
	 * and escapes HTML in the results in `{{ }}` placeholders
	 * while leaving HTML special characters untouched in `{< >}` placeholders
	 *
	 * @since 3.6.0
	 *
	 * @param string|null $string The string with placeholders
	 * @param array $data Associative array with placeholders as
	 *                    keys and replacements as values.
	 *                    Supports query syntax.
	 * @param array $options An options array that contains:
	 *                       - fallback: if a token does not have any matches
	 *                       - callback: to be able to handle each matching result (escaping is applied after the callback)
	 *
	 * @return string The filled-in and partially escaped string
	 */
	public static function safeTemplate(
		string $string = null,
		array $data = [],
		array $options = []
	): string {
		$fallback = $options['fallback'] ?? null;
		$callback = $options['callback'] ?? null;

		if ($callback instanceof Closure === false) {
			$callback = null;
		}

		// replace and escape
		$string = static::template($string, $data, [
			'start'    => '{{',
			'end'      => '}}',
			'callback' => function ($result, $query, $data) use ($callback) {
				if ($callback !== null) {
					$result = $callback($result, $query, $data);
				}

				return Escape::html($result);
			},
			'fallback' => $fallback
		]);

		// replace unescaped (specifically marked placeholders)
		$string = static::template($string, $data, [
			'start'    => '{<',
			'end'      => '>}',
			'callback' => $callback,
			'fallback' => $fallback
		]);

		return $string;
	}

	/**
	 * Shortens a string and adds an ellipsis if the string is too long
	 *
	 * <code>
	 *
	 * echo Str::short('This is a very, very, very long string', 10);
	 * // output: This is a…
	 *
	 * echo Str::short('This is a very, very, very long string', 10, '####');
	 * // output: This i####
	 *
	 * </code>
	 *
	 * @param string $string The string to be shortened
	 * @param int $length The final number of characters the
	 *                    string should have
	 * @param string $appendix The element, which should be added if the
	 *                         string is too long. Ellipsis is the default.
	 * @return string The shortened string
	 */
	public static function short(
		string $string = null,
		int $length = 0,
		string $appendix = '…'
	): string {
		if ($string === null) {
			return '';
		}

		if ($length === 0) {
			return $string;
		}

		if (static::length($string) <= $length) {
			return $string;
		}

		return static::substr($string, 0, $length) . $appendix;
	}

	/**
	 * Calculates the similarity between two strings with multibyte support
	 * @since 3.5.2
	 *
	 * @author Based on the work of Antal Áron
	 * @copyright Original Copyright (c) 2017, Antal Áron
	 * @license https://github.com/antalaron/mb-similar-text/blob/master/LICENSE MIT License
	 *
	 * @param bool $caseInsensitive If `true`, strings are compared case-insensitively
	 * @return array matches: Number of matching chars in both strings
	 *               percent: Similarity in percent
	 */
	public static function similarity(
		string $first,
		string $second,
		bool $caseInsensitive = false
	): array {
		$matches = 0;
		$percent = 0.0;

		if ($caseInsensitive === true) {
			$first  = static::lower($first);
			$second = static::lower($second);
		}

		if (static::length($first) + static::length($second) > 0) {
			$pos1 = $pos2 = $max = 0;
			$len1 = static::length($first);
			$len2 = static::length($second);

			for ($p = 0; $p < $len1; ++$p) {
				for ($q = 0; $q < $len2; ++$q) {
					for (
						$l = 0;
						($p + $l < $len1) && ($q + $l < $len2) &&
						static::substr($first, $p + $l, 1) === static::substr($second, $q + $l, 1);
						++$l
					) {
						// nothing to do
					}

					if ($l > $max) {
						$max  = $l;
						$pos1 = $p;
						$pos2 = $q;
					}
				}
			}

			$matches = $max;

			if ($matches) {
				if ($pos1 && $pos2) {
					$similarity = static::similarity(
						static::substr($first, 0, $pos1),
						static::substr($second, 0, $pos2)
					);
					$matches += $similarity['matches'];
				}

				if (($pos1 + $max < $len1) && ($pos2 + $max < $len2)) {
					$similarity = static::similarity(
						static::substr($first, $pos1 + $max, $len1 - $pos1 - $max),
						static::substr($second, $pos2 + $max, $len2 - $pos2 - $max)
					);
					$matches += $similarity['matches'];
				}
			}

			$percent = ($matches * 200.0) / ($len1 + $len2);
		}

		return compact('matches', 'percent');
	}

	/**
	 * Convert a string to a safe version to be used in a URL
	 *
	 * @param string $string The unsafe string
	 * @param string $separator To be used instead of space and
	 *                          other non-word characters.
	 * @param string $allowed List of all allowed characters (regex)
	 * @param int $maxlength The maximum length of the slug
	 * @return string The safe string
	 */
	public static function slug(
		string $string = null,
		string $separator = null,
		string $allowed = null,
		int $maxlength = 128
	): string {
		$separator ??= static::$defaults['slug']['separator'];
		$allowed   ??= static::$defaults['slug']['allowed'];

		$string = trim($string ?? '');
		$string = static::lower($string);
		$string = static::ascii($string);

		// replace spaces with simple dashes
		$string = preg_replace(
			'![^' . $allowed . ']!i',
			$separator,
			$string
		);

		if (strlen($separator) > 0) {
			// remove double separators
			$string = preg_replace(
				'![' . preg_quote($separator) . ']{2,}!',
				$separator,
				$string
			);
		}

		// replace slashes with dashes
		$string = str_replace('/', $separator, $string);

		// trim leading and trailing non-word-chars
		$string = preg_replace('!^[^a-z0-9]+!', '', $string);
		$string = preg_replace('![^a-z0-9]+$!', '', $string);

		// cut the string after the given maxlength
		return static::short($string, $maxlength, '');
	}

	/**
	 * Convert a string to snake case.
	 */
	public static function snake(
		string $value = null,
		string $delimiter = '_'
	): string {
		if (ctype_lower($value) === false) {
			$value = preg_replace('/\s+/u', '', ucwords($value));
			$value = preg_replace('/(.)(?=[A-Z])/u', '$1' . $delimiter, $value);
			$value = static::lower($value);
		}
		return $value;
	}

	/**
	 * Better alternative for explode()
	 * It takes care of removing empty values
	 * and it has a built-in way to skip values
	 * which are too short.
	 *
	 * @param string|array|null $string The string to split
	 * @param string $separator The string to split by
	 * @param int $length The min length of values.
	 * @return array An array of found values
	 */
	public static function split(
		string|array|null $string,
		string $separator = ',',
		int $length = 1
	): array {
		if (is_array($string) === true) {
			return $string;
		}

		// make sure $string is string
		$string ??= '';

		$parts = explode($separator, $string);
		$out   = [];

		foreach ($parts as $p) {
			$p = trim($p);
			if (
				static::length($p) > 0 &&
				static::length($p) >= $length
			) {
				$out[] = $p;
			}
		}

		return $out;
	}

	/**
	 * Checks if a string starts with the passed needle
	 */
	public static function startsWith(
		string $string = null,
		string $needle,
		bool $caseInsensitive = false
	): bool {
		if ($needle === '') {
			return true;
		}

		return static::position($string, $needle, $caseInsensitive) === 0;
	}

	/**
	 * Converts a string to studly caps case
	 * @since 3.7.0
	 *
	 * @param string $value The string to convert
	 */
	public static function studly(string $value = null): string
	{
		$value = str_replace(['-', '_'], ' ', $value);
		$value = ucwords($value);
		return str_replace(' ', '', $value);
	}

	/**
	 * A UTF-8 safe version of substr()
	 */
	public static function substr(
		string $string = null,
		int $start = 0,
		int $length = null
	): string {
		return mb_substr($string ?? '', $start, $length, 'UTF-8');
	}

	/**
	 * Replaces placeholders in string with values from the data array
	 *
	 * <code>
	 *
	 * echo Str::template('From {{ b }} to {{ a }}', ['a' => 'there', 'b' => 'here']);
	 * // output: From here to there
	 *
	 * </code>
	 *
	 * @param string|null $string The string with placeholders
	 * @param array $data Associative array with placeholders as
	 *                    keys and replacements as values.
	 *                    Supports query syntax.
	 * @param array $options An options array that contains:
	 *                       - fallback: if a token does not have any matches
	 *                       - callback: to be able to handle each matching result
	 *                       - start: start placeholder
	 *                       - end: end placeholder
	 * @return string The filled-in string
	 */
	public static function template(
		string $string = null,
		array $data = [],
		array $options = []
	): string {
		$start    = $options['start'] ?? '{{1,2}';
		$end      = $options['end'] ?? '}{1,2}';
		$fallback = $options['fallback'] ?? null;
		$callback = $options['callback'] ?? null;

		if ($callback instanceof Closure === false) {
			$callback = null;
		}

		// make sure $string is string
		$string ??= '';

		return preg_replace_callback(
			'!' . $start . '(.*?)' . $end . '!',
			function (array $match) use ($data, $fallback, $callback) {
				$query = trim($match[1]);

				try {
					$result = Query::factory($query)->resolve($data);
				} catch (Throwable) {
					$result = null;
				}

				// if we don't have a result, use the fallback if given
				$result ??= $fallback;

				// callback on result if given
				if ($callback !== null) {
					$callback = $callback((string)$result, $query, $data);

					if ($result !== null || $callback !== '') {
						// the empty string came just from string casting,
						// keep the null value and ignore the callback result
						$result = $callback;
					}
				}

				// wihtout a result, keep the original placeholder
				return $result ?? $match[0];
			},
			$string
		);
	}

	/**
	 * Converts a filesize string with shortcuts
	 * like M, G or K to an integer value
	 */
	public static function toBytes(string $size): int
	{
		$size = trim($size);
		$last = strtolower($size[strlen($size) - 1] ?? '');
		$size = (int)$size;

		$size *= match ($last) {
			'g'     => 1024 * 1024 * 1024,
			'm'     => 1024 * 1024,
			'k'     => 1024,
			default => 1
		};

		return $size;
	}

	/**
	 * Convert the string to the given type
	 */
	public static function toType($string, $type)
	{
		if (is_string($type) === false) {
			$type = gettype($type);
		}

		return match ($type) {
			'array'           => (array)$string,
			'bool', 'boolean' => filter_var($string, FILTER_VALIDATE_BOOLEAN),
			'double', 'float' => (float)$string,
			'int', 'integer'  => (int)$string,
			default           => (string)$string
		};
	}

	/**
	 * Safe trim alternative
	 */
	public static function trim(string $string, string $trim = ' '): string
	{
		return static::rtrim(static::ltrim($string, $trim), $trim);
	}

	/**
	 * A UTF-8 safe version of ucfirst()
	 */
	public static function ucfirst(string $string = null): string
	{
		$first = static::substr($string, 0, 1);
		$rest  = static::substr($string, 1);
		return static::upper($first) . static::lower($rest);
	}

	/**
	 * A UTF-8 safe version of ucwords()
	 */
	public static function ucwords(string $string = null): string
	{
		return mb_convert_case($string ?? '', MB_CASE_TITLE, 'UTF-8');
	}

	/**
	 * Removes all html tags and encoded chars from a string
	 *
	 * <code>
	 *
	 * echo str::unhtml('some <em>crazy</em> stuff');
	 * // output: some uber crazy stuff
	 *
	 * </code>
	 */
	public static function unhtml(string $string = null): string
	{
		return Html::decode($string);
	}

	/**
	 * Returns the beginning of a string until the given character
	 */
	public static function until(
		string $string,
		string $needle,
		bool $caseInsensitive = false
	): string {
		$position = static::position($string, $needle, $caseInsensitive);

		if ($position === false) {
			return '';
		}

		return static::substr($string, 0, $position + static::length($needle));
	}

	/**
	 * A UTF-8 safe version of strotoupper()
	 */
	public static function upper(string $string = null): string
	{
		return mb_strtoupper($string ?? '', 'UTF-8');
	}

	/**
	 * Creates a compliant v4 UUID
	 * Taken from: https://github.com/symfony/polyfill
	 * @since 3.7.0
	 */
	public static function uuid(): string
	{
		$uuid = bin2hex(random_bytes(16));

		return sprintf(
			'%08s-%04s-4%03s-%04x-%012s',
			// 32 bits for "time_low"
			substr($uuid, 0, 8),
			// 16 bits for "time_mid"
			substr($uuid, 8, 4),
			// 16 bits for "time_hi_and_version",
			// four most significant bits holds version number 4
			substr($uuid, 13, 3),
			// 16 bits:
			// * 8 bits for "clk_seq_hi_res",
			// * 8 bits for "clk_seq_low",
			// two most significant bits holds zero and one for variant DCE1.1
			hexdec(substr($uuid, 16, 4)) & 0x3fff | 0x8000,
			// 48 bits for "node"
			substr($uuid, 20, 12)
		);
	}

	/**
	 * The widont function makes sure that there are no
	 * typographical widows at the end of a paragraph –
	 * that's a single word in the last line
	 */
	public static function widont(string $string = null): string
	{
		// make sure $string is string
		$string ??= '';

		// Replace space between last word and punctuation
		$string = preg_replace_callback(
			'|(\S)\s(\S?)$|u',
			fn ($matches) => $matches[1] . '&nbsp;' . $matches[2],
			$string
		);

		// Replace space between last two words
		return preg_replace_callback('|(\s)(?=\S*$)(\S+)|u', function ($matches) {
			if (static::contains($matches[2], '-')) {
				$matches[2] = str_replace('-', '&#8209;', $matches[2]);
			}
			return '&nbsp;' . $matches[2];
		}, $string);
	}

	/**
	 * Wraps the string with the given string(s)
	 * @since 3.7.0
	 *
	 * @param string $string String to wrap
	 * @param string $before String to prepend
	 * @param string|null $after String to append (if different from `$before`)
	 */
	public static function wrap(
		string $string,
		string $before,
		string $after = null
	): string {
		return $before . $string . ($after ?? $before);
	}
}<|MERGE_RESOLUTION|>--- conflicted
+++ resolved
@@ -647,13 +647,9 @@
 				'alpha'      => static::pool(['alphaLower', 'alphaUpper']),
 				'num'        => range(0, 9),
 				'alphanum'   => static::pool(['alpha', 'num']),
-<<<<<<< HEAD
-				default      => []
-=======
 				'base32'     => array_merge(static::pool('alphaUpper'), range(2, 7)),
 				'base32hex'  => array_merge(range(0, 9), range('A', 'V')),
-				default      => $pool
->>>>>>> b3be9653
+				default      => []
 			};
 		}
 
