<?php

namespace Kirby\Toolkit;

use Kirby\Exception\ErrorPageException;
use Kirby\Exception\Exception;

/**
 * Basic pagination handling
 *
 * @package   Kirby Toolkit
 * @author    Bastian Allgeier <bastian@getkirby.com>
 * @link      https://getkirby.com
 * @copyright Bastian Allgeier
 * @license   https://opensource.org/licenses/MIT
 */
class Pagination
{
	/**
	 * The current page
	 */
<<<<<<< HEAD
	protected int $page;
=======
	protected int $page = 1;
>>>>>>> 69b5d637

	/**
	 * Total number of items
	 */
<<<<<<< HEAD
	protected int $total;
=======
	protected int $total = 0;
>>>>>>> 69b5d637

	/**
	 * The number of items per page
	 */
<<<<<<< HEAD
	protected int $limit;
=======
	protected int $limit = 20;
>>>>>>> 69b5d637

	/**
	 * Whether validation of the pagination page
	 * is enabled; will throw Exceptions if true
	 */
	public static bool $validate = true;

	/**
	 * Creates a new pagination object
	 * with the given parameters
	 */
	public function __construct(array $props = [])
	{
		$this->setLimit($props['limit'] ?? 20);
		$this->setPage($props['page'] ?? null);
		$this->setTotal($props['total'] ?? 0);

		// ensure that page is set to something, otherwise
		// generate "default page" based on other params
		$this->page ??= $this->firstPage();

		// allow a page value of 1 even if there are no pages;
		// otherwise the exception will get thrown for this pretty common case
		$min = $this->firstPage();
		$max = $this->pages();
		if ($this->page === 1 && $max === 0) {
			$this->page = 0;
		}

		// validate page based on all params if validation is enabled,
		// otherwise limit the page number to the bounds
		if ($this->page < $min || $this->page > $max) {
			if (static::$validate === true) {
				throw new ErrorPageException('Pagination page ' . $this->page . ' does not exist, expected ' . $min . '-' . $max);
			}

			$this->page = max(min($this->page, $max), $min);
		}
	}

	/**
	 * Creates a new instance while
	 * merging initial and new properties
	 */
	public function clone(array $props = []): static
	{
		return new static(array_replace_recursive([
			'page'  => $this->page,
			'limit' => $this->limit,
			'total' => $this->total
		], $props));
	}

	/**
	 * Creates a pagination instance for the given
	 * collection with a flexible argument api
	 */
<<<<<<< HEAD
	public static function for(
		Collection $collection,
		mixed ...$arguments
	): static {
=======
	public static function for(Collection $collection, ...$arguments): static
	{
>>>>>>> 69b5d637
		$a = $arguments[0] ?? null;
		$b = $arguments[1] ?? null;

		$params = [];

<<<<<<< HEAD
		// First argument is a pagination/self object
=======
		// First argument is a pagination object
>>>>>>> 69b5d637
		if ($a instanceof static) {
			return $a;
		}

		if (is_array($a) === true) {
<<<<<<< HEAD
			// First argument is an option array:
=======
			// First argument is an option array
>>>>>>> 69b5d637
			// $collection->paginate([...])
			$params = $a;
		} elseif (is_int($a) === true && $b === null) {
			// First argument is the limit
			// $collection->paginate(10)
			$params['limit'] = $a;
		} elseif (is_int($a) === true && is_int($b) === true) {
<<<<<<< HEAD
			// First argument is the limit,
			// second argument is the page:
=======
			// First argument is the limit, second argument is the page
>>>>>>> 69b5d637
			// $collection->paginate(10, 2)
			$params['limit'] = $a;
			$params['page']  = $b;
		} elseif (is_int($a) === true && is_array($b) === true) {
<<<<<<< HEAD
			// First argument is the limit,
			// second argument are options:
=======
			// First argument is the limit, second argument are options
>>>>>>> 69b5d637
			// $collection->paginate(10, [...])
			$params = $b;
			$params['limit'] = $a;
		}

		// add the total count from the collection
		$params['total'] = $collection->count();

		// remove null values to make later merges work properly
		$params = array_filter($params);

		// create the pagination instance
		return new static($params);
	}

	/**
	 * Getter for the current page
	 */
	public function page(): int
	{
		return $this->page;
	}

	/**
	 * Getter for the total number of items
	 */
	public function total(): int
	{
		return $this->total;
	}

	/**
	 * Getter for the number of items per page
	 */
	public function limit(): int
	{
		return $this->limit;
	}

	/**
	 * Returns the index of the first item on the page
	 */
	public function start(): int
	{
<<<<<<< HEAD
		$index = $this->page() - 1;
		$index = max($index, 0);
=======
		$index = max(0, $this->page() - 1);
>>>>>>> 69b5d637
		return $index * $this->limit() + 1;
	}

	/**
	 * Returns the index of the last item on the page
	 */
	public function end(): int
	{
<<<<<<< HEAD
		$value = ($this->start() - 1) + $this->limit();
		$value = min($value, $this->total());
=======
		$value = min($this->total(), ($this->start() - 1) + $this->limit());
>>>>>>> 69b5d637
		return $value;
	}

	/**
	 * Returns the total number of pages
	 */
	public function pages(): int
	{
		if ($this->total() === 0) {
			return 0;
		}

		return (int)ceil($this->total() / $this->limit());
	}

	/**
	 * Returns the first page
	 */
	public function firstPage(): int
	{
		return $this->total() === 0 ? 0 : 1;
	}

	/**
	 * Returns the last page
	 */
	public function lastPage(): int
	{
		return $this->pages();
	}

	/**
	 * Returns the offset (i.e. for db queries)
	 */
	public function offset(): int
	{
		return $this->start() - 1;
	}

	/**
	 * Checks if the given page exists
	 */
	public function hasPage(int $page): bool
	{
		if ($page <= 0) {
			return false;
		}

		if ($page > $this->pages()) {
			return false;
		}

		return true;
	}

	/**
	 * Checks if there are any pages at all
	 */
	public function hasPages(): bool
	{
		return $this->total() > $this->limit();
	}

	/**
	 * Checks if there's a previous page
	 */
	public function hasPrevPage(): bool
	{
		return $this->page() > 1;
	}

	/**
	 * Returns the previous page
	 */
	public function prevPage(): int|null
	{
		return $this->hasPrevPage() ? $this->page() - 1 : null;
	}

	/**
	 * Checks if there's a next page
	 */
	public function hasNextPage(): bool
	{
		return $this->end() < $this->total();
	}

	/**
	 * Returns the next page
	 */
	public function nextPage(): int|null
	{
		return $this->hasNextPage() ? $this->page() + 1 : null;
	}

	/**
	 * Checks if the current page is the first page
	 */
	public function isFirstPage(): bool
	{
		return $this->page() === $this->firstPage();
	}

	/**
	 * Checks if the current page is the last page
	 */
	public function isLastPage(): bool
	{
		return $this->page() === $this->lastPage();
	}

	/**
	 * Creates a range of page numbers for Google-like pagination
	 */
	public function range(int $range = 5): array
	{
		$page  = $this->page();
		$pages = $this->pages();
		$start = 1;
		$end   = $pages;

		if ($pages <= $range) {
			return range($start, $end);
		}

		$middle = (int)floor($range/2);
		$start  = $page - $middle + ($range % 2 === 0);
		$end    = $start + $range - 1;

		if ($start <= 0) {
			$end   = $range;
			$start = 1;
		}

		if ($end > $pages) {
			$start = $pages - $range + 1;
			$end   = $pages;
		}

		return range($start, $end);
	}

	/**
	 * Returns the first page of the created range
	 */
	public function rangeStart(int $range = 5): int
	{
		return $this->range($range)[0];
	}

	/**
	 * Returns the last page of the created range
	 */
	public function rangeEnd(int $range = 5): int
	{
		$range = $this->range($range);
		return array_pop($range);
	}

	/**
<<<<<<< HEAD
=======
	 * Sets the properties limit, total and page
	 * and validates that the properties match
	 *
	 * @param array $props Array with keys limit, total and/or page
	 * @return $this
	 */
	protected function setProperties(array $props): static
	{
		$this->baseSetProperties($props);

		// ensure that page is set to something, otherwise
		// generate "default page" based on other params
		$this->page ??= $this->firstPage();

		// allow a page value of 1 even if there are no pages;
		// otherwise the exception will get thrown for this pretty common case
		$min = $this->firstPage();
		$max = $this->pages();
		if ($this->page === 1 && $max === 0) {
			$this->page = 0;
		}

		// validate page based on all params if validation is enabled,
		// otherwise limit the page number to the bounds
		if ($this->page < $min || $this->page > $max) {
			if (static::$validate === true) {
				throw new ErrorPageException('Pagination page ' . $this->page . ' does not exist, expected ' . $min . '-' . $max);
			}

			$this->page = max(min($this->page, $max), $min);
		}

		return $this;
	}

	/**
>>>>>>> 69b5d637
	 * Sets the number of items per page
	 *
	 * @return $this
	 */
<<<<<<< HEAD
	protected function setLimit(int $limit): static
=======
	protected function setLimit(int $limit = 20): static
>>>>>>> 69b5d637
	{
		if ($limit < 1) {
			throw new Exception('Invalid pagination limit: ' . $limit);
		}

		$this->limit = $limit;
		return $this;
	}

	/**
	 * Sets the total number of items
	 *
	 * @return $this
	 */
<<<<<<< HEAD
	protected function setTotal(int $total): static
=======
	protected function setTotal(int $total = 0): static
>>>>>>> 69b5d637
	{
		if ($total < 0) {
			throw new Exception('Invalid total number of items: ' . $total);
		}

		$this->total = $total;
		return $this;
	}

	/**
	 * Sets the current page
	 *
	 * @param int|string|null $page Int or int in string form;
	 *                              automatically determined if null
	 * @return $this
	 */
	protected function setPage(int|string|null $page = null): static
	{
		// if $page is null, it is set to a default in the setProperties() method
		if ($page !== null) {
			if (is_numeric($page) !== true || $page < 0) {
				throw new Exception('Invalid page number: ' . $page);
			}

			$this->page = (int)$page;
		}

		return $this;
	}

	/**
	 * Returns an array with all properties
	 */
	public function toArray(): array
	{
		return [
			'page'      => $this->page(),
			'firstPage' => $this->firstPage(),
			'lastPage'  => $this->lastPage(),
			'pages'     => $this->pages(),
			'offset'    => $this->offset(),
			'limit'     => $this->limit(),
			'total'     => $this->total(),
			'start'     => $this->start(),
			'end'       => $this->end(),
		];
	}
}<|MERGE_RESOLUTION|>--- conflicted
+++ resolved
@@ -19,29 +19,17 @@
 	/**
 	 * The current page
 	 */
-<<<<<<< HEAD
-	protected int $page;
-=======
 	protected int $page = 1;
->>>>>>> 69b5d637
 
 	/**
 	 * Total number of items
 	 */
-<<<<<<< HEAD
-	protected int $total;
-=======
 	protected int $total = 0;
->>>>>>> 69b5d637
 
 	/**
 	 * The number of items per page
 	 */
-<<<<<<< HEAD
-	protected int $limit;
-=======
 	protected int $limit = 20;
->>>>>>> 69b5d637
 
 	/**
 	 * Whether validation of the pagination page
@@ -99,35 +87,20 @@
 	 * Creates a pagination instance for the given
 	 * collection with a flexible argument api
 	 */
-<<<<<<< HEAD
-	public static function for(
-		Collection $collection,
-		mixed ...$arguments
-	): static {
-=======
 	public static function for(Collection $collection, ...$arguments): static
 	{
->>>>>>> 69b5d637
 		$a = $arguments[0] ?? null;
 		$b = $arguments[1] ?? null;
 
 		$params = [];
 
-<<<<<<< HEAD
-		// First argument is a pagination/self object
-=======
 		// First argument is a pagination object
->>>>>>> 69b5d637
 		if ($a instanceof static) {
 			return $a;
 		}
 
 		if (is_array($a) === true) {
-<<<<<<< HEAD
-			// First argument is an option array:
-=======
 			// First argument is an option array
->>>>>>> 69b5d637
 			// $collection->paginate([...])
 			$params = $a;
 		} elseif (is_int($a) === true && $b === null) {
@@ -135,22 +108,12 @@
 			// $collection->paginate(10)
 			$params['limit'] = $a;
 		} elseif (is_int($a) === true && is_int($b) === true) {
-<<<<<<< HEAD
-			// First argument is the limit,
-			// second argument is the page:
-=======
 			// First argument is the limit, second argument is the page
->>>>>>> 69b5d637
 			// $collection->paginate(10, 2)
 			$params['limit'] = $a;
 			$params['page']  = $b;
 		} elseif (is_int($a) === true && is_array($b) === true) {
-<<<<<<< HEAD
-			// First argument is the limit,
-			// second argument are options:
-=======
 			// First argument is the limit, second argument are options
->>>>>>> 69b5d637
 			// $collection->paginate(10, [...])
 			$params = $b;
 			$params['limit'] = $a;
@@ -195,12 +158,7 @@
 	 */
 	public function start(): int
 	{
-<<<<<<< HEAD
-		$index = $this->page() - 1;
-		$index = max($index, 0);
-=======
 		$index = max(0, $this->page() - 1);
->>>>>>> 69b5d637
 		return $index * $this->limit() + 1;
 	}
 
@@ -209,12 +167,7 @@
 	 */
 	public function end(): int
 	{
-<<<<<<< HEAD
-		$value = ($this->start() - 1) + $this->limit();
-		$value = min($value, $this->total());
-=======
 		$value = min($this->total(), ($this->start() - 1) + $this->limit());
->>>>>>> 69b5d637
 		return $value;
 	}
 
@@ -375,8 +328,6 @@
 	}
 
 	/**
-<<<<<<< HEAD
-=======
 	 * Sets the properties limit, total and page
 	 * and validates that the properties match
 	 *
@@ -413,16 +364,11 @@
 	}
 
 	/**
->>>>>>> 69b5d637
 	 * Sets the number of items per page
 	 *
 	 * @return $this
 	 */
-<<<<<<< HEAD
-	protected function setLimit(int $limit): static
-=======
 	protected function setLimit(int $limit = 20): static
->>>>>>> 69b5d637
 	{
 		if ($limit < 1) {
 			throw new Exception('Invalid pagination limit: ' . $limit);
@@ -437,11 +383,7 @@
 	 *
 	 * @return $this
 	 */
-<<<<<<< HEAD
-	protected function setTotal(int $total): static
-=======
 	protected function setTotal(int $total = 0): static
->>>>>>> 69b5d637
 	{
 		if ($total < 0) {
 			throw new Exception('Invalid total number of items: ' . $total);
