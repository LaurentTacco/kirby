--- conflicted
+++ resolved
@@ -55,11 +55,7 @@
     /**
      * Returns the current locale value for
      * a specified or for all locale categories
-<<<<<<< HEAD
-     * @since 3.6.0
-=======
      * @since 3.5.6
->>>>>>> 40a7e143
      *
      * @param int|string $category Locale category constant or constant name
      * @return array|string Associative array if `LC_ALL` was passed (default), otherwise string
