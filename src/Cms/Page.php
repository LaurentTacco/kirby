<?php

namespace Kirby\Cms;

use Closure;
use Kirby\Exception\Exception;
use Kirby\Exception\InvalidArgumentException;
use Kirby\Exception\NotFoundException;
use Kirby\Filesystem\Dir;
use Kirby\Http\Response;
use Kirby\Http\Uri;
use Kirby\Panel\Page as Panel;
use Kirby\Template\Template;
use Kirby\Toolkit\A;
use Kirby\Toolkit\Str;

/**
 * The `$page` object is the heart and
 * soul of Kirby. It is used to construct
 * pages and all their dependencies like
 * children, files, content, etc.
 *
 * @package   Kirby Cms
 * @author    Bastian Allgeier <bastian@getkirby.com>
 * @link      https://getkirby.com
 * @copyright Bastian Allgeier
 * @license   https://getkirby.com/license
 */
class Page extends ModelWithContent
{
	use HasChildren;
	use HasFiles;
	use HasMethods;
	use HasSiblings;
	use PageActions;
	use PageSiblings;

	public const CLASS_ALIAS = 'page';

	/**
	 * All registered page methods
	 */
	public static array $methods = [];

	/**
	 * Registry with all Page models
	 */
	public static array $models = [];

	/**
	 * The PageBlueprint object
	 */
	protected PageBlueprint|null $blueprint = null;

	/**
	 * Nesting level
	 */
	protected int $depth;

	/**
	 * Sorting number + slug
	 */
	protected string|null $dirname;

	/**
	 * Path of dirnames
	 */
	protected string|null $diruri = null;

	/**
	 * Draft status flag
	 */
	protected bool $isDraft;

	/**
	 * The Page id
	 */
	protected string|null $id = null;

	/**
	 * The template, that should be loaded
	 * if it exists
	 */
	protected Template|null $intendedTemplate = null;

	protected array|null $inventory = null;

	/**
	 * The sorting number
	 */
	protected int|null $num;

	/**
	 * The parent page
	 */
	protected Page|null $parent;

	/**
	 * Absolute path to the page directory
	 */
	protected string|null $root;

	/**
	 * The URL-appendix aka slug
	 */
	protected string $slug;

	/**
	 * The intended page template
	 */
	protected Template|null $template = null;

	/**
	 * The page url
	 */
	protected string|null $url;

	/**
	 * Creates a new page object
	 */
	public function __construct(array $props)
	{
		if (isset($props['slug']) === false) {
			throw new InvalidArgumentException('The page slug is required');
		}

		parent::__construct($props);

		$this->slug    = $props['slug'];
		// Sets the dirname manually, which works
		// more reliable in connection with the inventory
		// than computing the dirname afterwards
		$this->dirname = $props['dirname'] ?? null;
		$this->isDraft = $props['isDraft'] ?? false;
		$this->num     = $props['num'] ?? null;
		$this->parent  = $props['parent'] ?? null;
		$this->root    = $props['root'] ?? null;

		$this->setBlueprint($props['blueprint'] ?? null);
		$this->setChildren($props['children'] ?? null);
		$this->setDrafts($props['drafts'] ?? null);
		$this->setFiles($props['files'] ?? null);
		$this->setTemplate($props['template'] ?? null);
		$this->setUrl($props['url'] ?? null);
	}

	/**
	 * Magic caller
	 */
	public function __call(string $method, array $arguments = []): mixed
	{
		// public property access
		if (isset($this->$method) === true) {
			return $this->$method;
		}

		// page methods
		if ($this->hasMethod($method)) {
			return $this->callMethod($method, $arguments);
		}

		// return page content otherwise
		return $this->content()->get($method);
	}

	/**
	 * Improved `var_dump` output
	 */
	public function __debugInfo(): array
	{
		return array_merge($this->toArray(), [
			'content'      => $this->content(),
			'children'     => $this->children(),
			'siblings'     => $this->siblings(),
			'translations' => $this->translations(),
			'files'        => $this->files(),
		]);
	}

	/**
	 * Returns the url to the api endpoint
	 * @internal
	 */
	public function apiUrl(bool $relative = false): string
	{
		if ($relative === true) {
			return 'pages/' . $this->panel()->id();
		}

		return $this->kirby()->url('api') . '/pages/' . $this->panel()->id();
	}

	/**
	 * Returns the blueprint object
	 */
	public function blueprint(): PageBlueprint
	{
		return $this->blueprint ??= PageBlueprint::factory(
			'pages/' . $this->intendedTemplate(),
			'pages/default',
			$this
		);
	}

	/**
	 * Returns an array with all blueprints that are available for the page
	 */
	public function blueprints(string|null $inSection = null): array
	{
		if ($inSection !== null) {
			return $this->blueprint()->section($inSection)->blueprints();
		}

		if ($this->blueprints !== null) {
			return $this->blueprints;
		}

		$blueprints      = [];
		$templates       = $this->blueprint()->changeTemplate() ?? $this->blueprint()->options()['changeTemplate'] ?? [];
		$currentTemplate = $this->intendedTemplate()->name();

		if (is_array($templates) === false) {
			$templates = [];
		}

		// add the current template to the array if it's not already there
		if (in_array($currentTemplate, $templates) === false) {
			array_unshift($templates, $currentTemplate);
		}

		// make sure every template is only included once
		$templates = array_unique($templates);

		foreach ($templates as $template) {
			try {
				$props = Blueprint::load('pages/' . $template);

				$blueprints[] = [
					'name'  => basename($props['name']),
					'title' => $props['title'],
				];
			} catch (Exception) {
				// skip invalid blueprints
			}
		}

		return $this->blueprints = array_values($blueprints);
	}

	/**
	 * Builds the cache id for the page
	 */
	protected function cacheId(string $contentType): string
	{
		$cacheId = [$this->id()];

		if ($this->kirby()->multilang() === true) {
			$cacheId[] = $this->kirby()->language()->code();
		}

		$cacheId[] = $contentType;

		return implode('.', $cacheId);
	}

	/**
	 * Prepares the content for the write method
	 * @internal
	 */
	public function contentFileData(
		array $data,
		string|null $languageCode = null
	): array {
		return A::prepend($data, [
			'title' => $data['title'] ?? null,
			'slug'  => $data['slug']  ?? null
		]);
	}

	/**
	 * Returns the content text file
	 * which is found by the inventory method
	 * @internal
<<<<<<< HEAD
	 * @deprecated 4.0.0
	 * @todo Remove in v5
=======
>>>>>>> d16aa628
	 */
	public function contentFileName(string|null $languageCode = null): string
	{
		Helpers::deprecated('The internal $model->contentFileName() method has been deprecated. Please let us know via a GitHub issue if you need this method and tell us your use case.', 'model-content-file');
		return $this->intendedTemplate()->name();
	}

	/**
	 * Call the page controller
	 * @internal
	 *
	 * @throws \Kirby\Exception\InvalidArgumentException If the controller returns invalid objects for `kirby`, `site`, `pages` or `page`
	 */
	public function controller(
		array $data = [],
		string $contentType = 'html'
	): array {
		// create the template data
		$data = array_merge($data, [
			'kirby' => $kirby = $this->kirby(),
			'site'  => $site  = $this->site(),
			'pages' => $site->children(),
			'page'  => $site->visit($this)
		]);

		// call the template controller if there's one.
		$controllerData = $kirby->controller($this->template()->name(), $data, $contentType);

		// merge controller data with original data safely
		if (empty($controllerData) === false) {
			$classes = [
				'kirby' => 'Kirby\Cms\App',
				'site'  => 'Kirby\Cms\Site',
				'pages' => 'Kirby\Cms\Pages',
				'page'  => 'Kirby\Cms\Page'
			];

			foreach ($controllerData as $key => $value) {
				if (array_key_exists($key, $classes) === true) {
					if ($value instanceof $classes[$key]) {
						$data[$key] = $value;
					} else {
						throw new InvalidArgumentException('The returned variable "' . $key . '" from the controller "' . $this->template()->name() . '" is not of the required type "' . $classes[$key] . '"');
					}
				} else {
					$data[$key] = $value;
				}
			}
		}

		return $data;
	}

	/**
	 * Returns a number indicating how deep the page
	 * is nested within the content folder
	 */
	public function depth(): int
	{
		return $this->depth ??= (substr_count($this->id(), '/') + 1);
	}

	/**
	 * Sorting number + Slug
	 */
	public function dirname(): string
	{
		if ($this->dirname !== null) {
			return $this->dirname;
		}

		if ($this->num() !== null) {
			return $this->dirname = $this->num() . Dir::$numSeparator . $this->uid();
		}

		return $this->dirname = $this->uid();
	}

	/**
	 * Sorting number + Slug
	 */
	public function diruri(): string
	{
		if (is_string($this->diruri) === true) {
			return $this->diruri;
		}

		if ($this->isDraft() === true) {
			$dirname = '_drafts/' . $this->dirname();
		} else {
			$dirname = $this->dirname();
		}

		if ($parent = $this->parent()) {
			return $this->diruri = $parent->diruri() . '/' . $dirname;
		}

		return $this->diruri = $dirname;
	}

	/**
	 * Checks if the page exists on disk
	 */
	public function exists(): bool
	{
		return is_dir($this->root()) === true;
	}

	/**
	 * Constructs a Page object and also
	 * takes page models into account.
	 * @internal
	 */
	public static function factory($props): static
	{
		return static::model($props['model'] ?? 'default', $props);
	}

	/**
	 * Redirects to this page,
	 * wrapper for the `go()` helper
	 *
	 * @since 3.4.0
	 *
	 * @param array $options Options for `Kirby\Http\Uri` to create URL parts
	 * @param int $code HTTP status code
	 */
	public function go(array $options = [], int $code = 302): void
	{
		Response::go($this->url($options), $code);
	}

	/**
	 * Checks if the intended template
	 * for the page exists.
	 */
	public function hasTemplate(): bool
	{
		return $this->intendedTemplate() === $this->template();
	}

	/**
	 * Returns the Page Id
	 */
	public function id(): string
	{
		if ($this->id !== null) {
			return $this->id;
		}

		// set the id, depending on the parent
		if ($parent = $this->parent()) {
			return $this->id = $parent->id() . '/' . $this->uid();
		}

		return $this->id = $this->uid();
	}

	/**
	 * Returns the template that should be
	 * loaded if it exists.
	 */
	public function intendedTemplate(): Template
	{
		if ($this->intendedTemplate !== null) {
			return $this->intendedTemplate;
		}

		return $this->setTemplate($this->inventory()['template'])->intendedTemplate();
	}

	/**
	 * Returns the inventory of files
	 * children and content files
	 * @internal
	 */
	public function inventory(): array
	{
		if ($this->inventory !== null) {
			return $this->inventory;
		}

		$kirby = $this->kirby();

		return $this->inventory = Dir::inventory(
			$this->root(),
			$kirby->contentExtension(),
			$kirby->contentIgnore(),
			$kirby->multilang()
		);
	}

	/**
	 * Compares the current object with the given page object
	 *
	 * @param \Kirby\Cms\Page|string $page
	 */
	public function is($page): bool
	{
		if ($page instanceof self === false) {
			if (is_string($page) === false) {
				return false;
			}

			$page = $this->kirby()->page($page);
		}

		if ($page instanceof self === false) {
			return false;
		}

		return $this->id() === $page->id();
	}

	/**
	 * Checks if the page is accessible that accessible and listable.
	 * This permission depends on the `read` option until v5
	 */
	public function isAccessible(): bool
	{
		// TODO: remove this check when `read` option deprecated in v5
		if ($this->isReadable() === false) {
			return false;
		}

		static $accessible = [];

		$template = $this->intendedTemplate()->name();

		return $accessible[$template] ??= $this->permissions()->can('access');
	}

	/**
	 * Checks if the page is the current page
	 */
	public function isActive(): bool
	{
		return $this->site()->page()?->is($this) === true;
	}

	/**
	 * Checks if the page is a direct or indirect ancestor
	 * of the given $page object
	 */
	public function isAncestorOf(Page $child): bool
	{
		return $child->parents()->has($this->id()) === true;
	}

	/**
	 * Checks if the page can be cached in the
	 * pages cache. This will also check if one
	 * of the ignore rules from the config kick in.
	 */
	public function isCacheable(): bool
	{
		$kirby   = $this->kirby();
		$cache   = $kirby->cache('pages');
		$options = $cache->options();
		$ignore  = $options['ignore'] ?? null;

		// the pages cache is switched off
		if (($options['active'] ?? false) === false) {
			return false;
		}

		// inspect the current request
		$request = $kirby->request();

		// disable the pages cache for any request types but GET or HEAD
		if (in_array($request->method(), ['GET', 'HEAD']) === false) {
			return false;
		}

		// disable the pages cache when there's request data
		if (empty($request->data()) === false) {
			return false;
		}

		// disable the pages cache when there are any params
		if ($request->params()->isNotEmpty()) {
			return false;
		}

		// check for a custom ignore rule
		if ($ignore instanceof Closure) {
			if ($ignore($this) === true) {
				return false;
			}
		}

		// ignore pages by id
		if (is_array($ignore) === true) {
			if (in_array($this->id(), $ignore) === true) {
				return false;
			}
		}

		return true;
	}

	/**
	 * Checks if the page is a child of the given page
	 *
	 * @param \Kirby\Cms\Page|string $parent
	 */
	public function isChildOf($parent): bool
	{
		return $this->parent()?->is($parent) ?? false;
	}

	/**
	 * Checks if the page is a descendant of the given page
	 *
	 * @param \Kirby\Cms\Page|string $parent
	 */
	public function isDescendantOf($parent): bool
	{
		if (is_string($parent) === true) {
			$parent = $this->site()->find($parent);
		}

		if (!$parent) {
			return false;
		}

		return $this->parents()->has($parent->id()) === true;
	}

	/**
	 * Checks if the page is a descendant of the currently active page
	 */
	public function isDescendantOfActive(): bool
	{
		if ($active = $this->site()->page()) {
			return $this->isDescendantOf($active);
		}

		return false;
	}

	/**
	 * Checks if the current page is a draft
	 */
	public function isDraft(): bool
	{
		return $this->isDraft;
	}

	/**
	 * Checks if the page is the error page
	 */
	public function isErrorPage(): bool
	{
		return $this->id() === $this->site()->errorPageId();
	}

	/**
	 * Checks if the page is the home page
	 */
	public function isHomePage(): bool
	{
		return $this->id() === $this->site()->homePageId();
	}

	/**
	 * It's often required to check for the
	 * home and error page to stop certain
	 * actions. That's why there's a shortcut.
	 */
	public function isHomeOrErrorPage(): bool
	{
		return $this->isHomePage() === true || $this->isErrorPage() === true;
	}

	/**
	 * Check if the page can be listable by the current user
	 * This permission depends on the `read` option until v5
	 */
	public function isListable(): bool
	{
		// TODO: remove this check when `read` option deprecated in v5
		if ($this->isReadable() === false) {
			return false;
		}

		// not accessible also means not listable
		if ($this->isAccessible() === false) {
			return false;
		}

		static $listable = [];

		$template = $this->intendedTemplate()->name();

		return $listable[$template] ??= $this->permissions()->can('list');
	}

	/**
	 * Checks if the page has a sorting number
	 */
	public function isListed(): bool
	{
		return $this->num() !== null;
	}

	/**
	 * Checks if the page is open.
	 * Open pages are either the current one
	 * or descendants of the current one.
	 */
	public function isOpen(): bool
	{
		if ($this->isActive() === true) {
			return true;
		}

		if ($this->site()->page()?->parents()->has($this->id()) === true) {
			return true;
		}

		return false;
	}

	/**
	 * Checks if the page is not a draft.
	 */
	public function isPublished(): bool
	{
		return $this->isDraft() === false;
	}

	/**
	 * Check if the page can be read by the current user
	 * @todo Deprecate `read` option in v5 and make the necessary changes for `access` and `list` options.
	 */
	public function isReadable(): bool
	{
		static $readable = [];

		$template = $this->intendedTemplate()->name();

		return $readable[$template] ??= $this->permissions()->can('read');
	}

	/**
	 * Checks if the page is sortable
	 */
	public function isSortable(): bool
	{
		return $this->permissions()->can('sort');
	}

	/**
	 * Checks if the page has no sorting number
	 */
	public function isUnlisted(): bool
	{
		return $this->isListed() === false;
	}

	/**
	 * Checks if the page access is verified.
	 * This is only used for drafts so far.
	 * @internal
	 */
	public function isVerified(string $token = null): bool
	{
		if (
			$this->isDraft() === false &&
			$this->parents()->findBy('status', 'draft') === null
		) {
			return true;
		}

		if ($token === null) {
			return false;
		}

		return $this->token() === $token;
	}

	/**
	 * Returns the root to the media folder for the page
	 * @internal
	 */
	public function mediaRoot(): string
	{
		return $this->kirby()->root('media') . '/pages/' . $this->id();
	}

	/**
	 * The page's base URL for any files
	 * @internal
	 */
	public function mediaUrl(): string
	{
		return $this->kirby()->url('media') . '/pages/' . $this->id();
	}

	/**
	 * Creates a page model if it has been registered
	 * @internal
	 */
	public static function model(string $name, array $props = []): static
	{
		$class   = static::$models[$name] ?? null;
		$class ??= static::$models['default'] ?? null;

		if ($class !== null) {
			$object = new $class($props);

			if ($object instanceof self) {
				return $object;
			}
		}

		return new static($props);
	}

	/**
	 * Returns the last modification date of the page
	 *
	 * @return int|string
	 */
<<<<<<< HEAD
	public function modified(string $format = null, string $handler = null, string $languageCode = null)
	{
		$identifier = $this->isDraft() === true ? 'changes' : 'published';

		$modified = $this->storage()->modified(
			$identifier,
			$this->storage()->language($languageCode)
=======
	public function modified(
		string $format = null,
		string $handler = null,
		string $languageCode = null
	) {
		return F::modified(
			$this->contentFile($languageCode),
			$format,
			$handler ?? $this->kirby()->option('date.handler', 'date')
>>>>>>> d16aa628
		);

		if ($modified === null) {
			return null;
		}

		return Str::date($modified, $format, $handler ?? $this->kirby()->option('date.handler', 'date'));
	}

	/**
	 * Returns the sorting number
	 */
	public function num(): int|null
	{
		return $this->num;
	}

	/**
	 * Returns the panel info object
	 */
	public function panel(): Panel
	{
		return new Panel($this);
	}

	/**
	 * Returns the parent Page object
	 */
	public function parent(): Page|null
	{
		return $this->parent;
	}

	/**
	 * Returns the parent id, if a parent exists
	 * @internal
	 */
	public function parentId(): string|null
	{
		return $this->parent()?->id();
	}

	/**
	 * Returns the parent model,
	 * which can either be another Page
	 * or the Site
	 * @internal
	 */
	public function parentModel(): Page|Site
	{
		return $this->parent() ?? $this->site();
	}

	/**
	 * Returns a list of all parents and their parents recursively
	 */
	public function parents(): Pages
	{
		$parents = new Pages();
		$page    = $this->parent();

		while ($page !== null) {
			$parents->append($page->id(), $page);
			$page = $page->parent();
		}

		return $parents;
	}

	/**
	 * Return the permanent URL to the page using its UUID
	 * @since 3.8.0
	 */
	public function permalink(): string|null
	{
		return $this->uuid()?->url();
	}

	/**
	 * Returns the permissions object for this page
	 */
	public function permissions(): PagePermissions
	{
		return new PagePermissions($this);
	}

	/**
	 * Draft preview Url
	 * @internal
	 */
	public function previewUrl(): string|null
	{
		$preview = $this->blueprint()->preview();

		if ($preview === false) {
			return null;
		}

		$url = match ($preview) {
			true    => $this->url(),
			default => $preview
		};

		if ($this->isDraft() === true) {
			$uri = new Uri($url);
			$uri->query->token = $this->token();

			$url = $uri->toString();
		}

		return $url;
	}

	/**
	 * Renders the page with the given data.
	 *
	 * An optional content type can be passed to
	 * render a content representation instead of
	 * the default template.
	 *
	 * @param string $contentType
	 * @throws \Kirby\Exception\NotFoundException If the default template cannot be found
	 */
	public function render(array $data = [], $contentType = 'html'): string
	{
		$kirby = $this->kirby();
		$cache = $cacheId = $html = null;

		// try to get the page from cache
		if (empty($data) === true && $this->isCacheable() === true) {
			$cache       = $kirby->cache('pages');
			$cacheId     = $this->cacheId($contentType);
			$result      = $cache->get($cacheId);
			$html        = $result['html'] ?? null;
			$response    = $result['response'] ?? [];
			$usesAuth    = $result['usesAuth'] ?? false;
			$usesCookies = $result['usesCookies'] ?? [];

			// if the request contains dynamic data that the cached response
			// relied on, don't use the cache to allow dynamic code to run
			if (Responder::isPrivate($usesAuth, $usesCookies) === true) {
				$html = null;
			}

			// reconstruct the response configuration
			if (empty($html) === false && empty($response) === false) {
				$kirby->response()->fromArray($response);
			}
		}

		// fetch the page regularly
		if ($html === null) {
			if ($contentType === 'html') {
				$template = $this->template();
			} else {
				$template = $this->representation($contentType);
			}

			if ($template->exists() === false) {
				throw new NotFoundException([
					'key' => 'template.default.notFound'
				]);
			}

			$kirby->data = $this->controller($data, $contentType);

			// trigger before hook and apply for `data`
			$kirby->data = $kirby->apply('page.render:before', [
				'contentType' => $contentType,
				'data'        => $kirby->data,
				'page'        => $this
			], 'data');

			// render the page
			$html = $template->render($kirby->data);

			// trigger after hook and apply for `html`
			$html = $kirby->apply('page.render:after', [
				'contentType' => $contentType,
				'data'        => $kirby->data,
				'html'        => $html,
				'page'        => $this
			], 'html');

			// cache the result
			$response = $kirby->response();
			if ($cache !== null && $response->cache() === true) {
				$cache->set($cacheId, [
					'html'        => $html,
					'response'    => $response->toArray(),
					'usesAuth'    => $response->usesAuth(),
					'usesCookies' => $response->usesCookies(),
				], $response->expires() ?? 0);
			}
		}

		return $html;
	}

	/**
	 * @internal
	 * @param mixed $type
	 * @return \Kirby\Template\Template
	 * @throws \Kirby\Exception\NotFoundException If the content representation cannot be found
	 */
	public function representation($type)
	{
		$kirby          = $this->kirby();
		$template       = $this->template();
		$representation = $kirby->template($template->name(), $type);

		if ($representation->exists() === true) {
			return $representation;
		}

		throw new NotFoundException('The content representation cannot be found');
	}

	/**
	 * Returns the absolute root to the page directory
	 * No matter if it exists or not.
	 */
	public function root(): string
	{
		return $this->root ??= $this->kirby()->root('content') . '/' . $this->diruri();
	}

	/**
	 * Returns the PageRules class instance
	 * which is being used in various methods
	 * to check for valid actions and input.
	 */
	protected function rules(): PageRules
	{
		return new PageRules();
	}

	/**
	 * Search all pages within the current page
	 *
	 * @param array $params
	 * @return \Kirby\Cms\Pages
	 */
	public function search(string $query = null, $params = [])
	{
		return $this->index()->search($query, $params);
	}

	/**
	 * Sets the Blueprint object
	 *
	 * @return $this
	 */
	protected function setBlueprint(array $blueprint = null): static
	{
		if ($blueprint !== null) {
			$blueprint['model'] = $this;
			$this->blueprint = new PageBlueprint($blueprint);
		}

		return $this;
	}

	/**
	 * Sets the intended template
	 *
	 * @return $this
	 */
	protected function setTemplate(string $template = null): static
	{
		if ($template !== null) {
			$this->intendedTemplate = $this->kirby()->template($template);
		}

		return $this;
	}

	/**
	 * Sets the Url
	 *
	 * @return $this
	 */
	protected function setUrl(string $url = null): static
	{
		if (is_string($url) === true) {
			$url = rtrim($url, '/');
		}

		$this->url = $url;
		return $this;
	}

	/**
	 * Returns the slug of the page
	 */
	public function slug(string $languageCode = null): string
	{
		if ($this->kirby()->multilang() === true) {
			$languageCode      ??= $this->kirby()->languageCode();
			$defaultLanguageCode = $this->kirby()->defaultLanguage()->code();

			if (
				$languageCode !== $defaultLanguageCode &&
				$translation = $this->translations()->find($languageCode)
			) {
				return $translation->slug() ?? $this->slug;
			}
		}

		return $this->slug;
	}

	/**
	 * Returns the page status, which
	 * can be `draft`, `listed` or `unlisted`
	 */
	public function status(): string
	{
		if ($this->isDraft() === true) {
			return 'draft';
		}

		if ($this->isUnlisted() === true) {
			return 'unlisted';
		}

		return 'listed';
	}

	/**
	 * Returns the final template
	 *
	 * @return \Kirby\Template\Template
	 */
	public function template()
	{
		if ($this->template !== null) {
			return $this->template;
		}

		$intended = $this->intendedTemplate();

		if ($intended->exists() === true) {
			return $this->template = $intended;
		}

		return $this->template = $this->kirby()->template('default');
	}

	/**
	 * Returns the title field or the slug as fallback
	 *
	 * @return \Kirby\Cms\Field
	 */
	public function title()
	{
		return $this->content()->get('title')->or($this->slug());
	}

	/**
	 * Converts the most important
	 * properties to array
	 */
	public function toArray(): array
	{
		return array_merge(parent::toArray(), [
			'children'  => $this->children()->keys(),
			'files'     => $this->files()->keys(),
			'id'        => $this->id(),
			'mediaUrl'  => $this->mediaUrl(),
			'mediaRoot' => $this->mediaRoot(),
			'num'       => $this->num(),
			'parent'    => $this->parent()?->id(),
			'slug'      => $this->slug(),
			'template'  => $this->template(),
			'uid'       => $this->uid(),
			'uri'       => $this->uri(),
			'url'       => $this->url()
		]);
	}

	/**
	 * Returns a verification token, which
	 * is used for the draft authentication
	 */
	protected function token(): string
	{
		return $this->kirby()->contentToken(
			$this,
			$this->id() . $this->template()
		);
	}

	/**
	 * Returns the UID of the page.
	 * The UID is basically the same as the
	 * slug, but stays the same on
	 * multi-language sites. Whereas the slug
	 * can be translated.
	 *
	 * @see self::slug()
	 */
	public function uid(): string
	{
		return $this->slug;
	}

	/**
	 * The uri is the same as the id, except
	 * that it will be translated in multi-language setups
	 */
	public function uri(string $languageCode = null): string
	{
		// set the id, depending on the parent
		if ($parent = $this->parent()) {
			return $parent->uri($languageCode) . '/' . $this->slug($languageCode);
		}

		return $this->slug($languageCode);
	}

	/**
	 * Returns the Url
	 *
	 * @param array|string|null $options
	 */
	public function url($options = null): string
	{
		if ($this->kirby()->multilang() === true) {
			if (is_string($options) === true) {
				return $this->urlForLanguage($options);
			}

			return $this->urlForLanguage(null, $options);
		}

		if ($options !== null) {
			return Url::to($this->url(), $options);
		}

		if (is_string($this->url) === true) {
			return $this->url;
		}

		if ($this->isHomePage() === true) {
			return $this->url = $this->site()->url();
		}

		if ($parent = $this->parent()) {
			if ($parent->isHomePage() === true) {
				return $this->url = $this->kirby()->url('base') . '/' . $parent->uid() . '/' . $this->uid();
			}

			return $this->url = $this->parent()->url() . '/' . $this->uid();
		}

		return $this->url = $this->kirby()->url('base') . '/' . $this->uid();
	}

	/**
	 * Builds the Url for a specific language
	 *
	 * @internal
	 * @param string|null $language
	 */
	public function urlForLanguage(
		$language = null,
		array $options = null
	): string {
		if ($options !== null) {
			return Url::to($this->urlForLanguage($language), $options);
		}

		if ($this->isHomePage() === true) {
			return $this->url = $this->site()->urlForLanguage($language);
		}

		if ($parent = $this->parent()) {
			if ($parent->isHomePage() === true) {
				return $this->url = $this->site()->urlForLanguage($language) . '/' . $parent->slug($language) . '/' . $this->slug($language);
			}

			return $this->url = $this->parent()->urlForLanguage($language) . '/' . $this->slug($language);
		}

		return $this->url = $this->site()->urlForLanguage($language) . '/' . $this->slug($language);
	}
}<|MERGE_RESOLUTION|>--- conflicted
+++ resolved
@@ -281,11 +281,8 @@
 	 * Returns the content text file
 	 * which is found by the inventory method
 	 * @internal
-<<<<<<< HEAD
 	 * @deprecated 4.0.0
 	 * @todo Remove in v5
-=======
->>>>>>> d16aa628
 	 */
 	public function contentFileName(string|null $languageCode = null): string
 	{
@@ -811,25 +808,16 @@
 	 *
 	 * @return int|string
 	 */
-<<<<<<< HEAD
-	public function modified(string $format = null, string $handler = null, string $languageCode = null)
-	{
-		$identifier = $this->isDraft() === true ? 'changes' : 'published';
-
-		$modified = $this->storage()->modified(
-			$identifier,
-			$this->storage()->language($languageCode)
-=======
 	public function modified(
 		string $format = null,
 		string $handler = null,
 		string $languageCode = null
 	) {
-		return F::modified(
-			$this->contentFile($languageCode),
-			$format,
-			$handler ?? $this->kirby()->option('date.handler', 'date')
->>>>>>> d16aa628
+		$identifier = $this->isDraft() === true ? 'changes' : 'published';
+
+		$modified = $this->storage()->modified(
+			$identifier,
+			$this->storage()->language($languageCode)
 		);
 
 		if ($modified === null) {
