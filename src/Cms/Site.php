--- conflicted
+++ resolved
@@ -191,11 +191,8 @@
 	/**
 	 * Filename for the content file
 	 * @internal
-<<<<<<< HEAD
 	 * @deprecated 4.0.0
 	 * @todo Remove in v5
-=======
->>>>>>> d16aa628
 	 */
 	public function contentFileName(): string
 	{
