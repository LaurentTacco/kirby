--- conflicted
+++ resolved
@@ -23,23 +23,13 @@
 	 * Returns the file object for the given
 	 * parent path and filename
 	 *
-<<<<<<< HEAD
-	 * @param string|null $path Path to file's parent model
+	 * @param string $path Path to file's parent model
 	 * @throws \Kirby\Exception\NotFoundException if the file cannot be found
 	 */
 	public static function file(
-		string $path = null,
+		string $path,
 		string $filename
 	): File|null {
-=======
-	 * @param string $path Path to file's parent model
-	 * @param string $filename Filename
-	 * @return \Kirby\Cms\File|null
-	 * @throws \Kirby\Exception\NotFoundException if the file cannot be found
-	 */
-	public static function file(string $path, string $filename)
-	{
->>>>>>> 7272d087
 		$filename = urldecode($filename);
 		$parent   = empty($path) ? null : static::parent($path);
 		$file     = App::instance()->file($filename, $parent);
