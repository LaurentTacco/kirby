<?php

namespace Kirby\Cms;

use Kirby\Data\Data;
use Kirby\Email\PHPMailer as Emailer;
use Kirby\Exception\ErrorPageException;
use Kirby\Exception\InvalidArgumentException;
use Kirby\Exception\LogicException;
use Kirby\Exception\NotFoundException;
use Kirby\Http\Request;
use Kirby\Http\Router;
use Kirby\Http\Server;
use Kirby\Http\Visitor;
use Kirby\Session\AutoSession;
use Kirby\Toolkit\A;
use Kirby\Toolkit\Config;
use Kirby\Toolkit\Controller;
use Kirby\Toolkit\Dir;
use Kirby\Toolkit\F;
use Kirby\Toolkit\Properties;
use Throwable;

/**
 * The `$kirby` object is the app instance of
 * your Kirby installation. It's the central
 * starting point to get all the different
 * aspects of your site, like the options, urls,
 * roots, languages, roles, etc.
 *
 * @package   Kirby Cms
 * @author    Bastian Allgeier <bastian@getkirby.com>
 * @link      https://getkirby.com
 * @copyright Bastian Allgeier GmbH
 * @license   https://getkirby.com/license
 */
class App
{
    const CLASS_ALIAS = 'kirby';

    use AppCaches;
    use AppErrors;
    use AppPlugins;
    use AppTranslations;
    use AppUsers;
    use Properties;

    protected static $instance;
    protected static $root;
    protected static $version;

    public $data = [];

    protected $api;
    protected $collections;
    protected $defaultLanguage;
    protected $language;
    protected $languages;
    protected $locks;
    protected $multilang;
    protected $nonce;
    protected $options;
    protected $path;
    protected $request;
    protected $response;
    protected $roles;
    protected $roots;
    protected $routes;
    protected $router;
    protected $server;
    protected $sessionHandler;
    protected $site;
    protected $system;
    protected $urls;
    protected $user;
    protected $users;
    protected $visitor;

    /**
     * Creates a new App instance
     *
     * @param array $props
     */
    public function __construct(array $props = [])
    {
        // the kirby folder directory
        static::$root = dirname(__DIR__, 2);

        // register all roots to be able to load stuff afterwards
        $this->bakeRoots($props['roots'] ?? []);

        // stuff from config and additional options
        $this->optionsFromConfig();
        $this->optionsFromProps($props['options'] ?? []);

        // register the Whoops error handler
        $this->handleErrors();

        // set the path to make it available for the url bakery
        $this->setPath($props['path'] ?? null);

        // create all urls after the config, so possible
        // options can be taken into account
        $this->bakeUrls($props['urls'] ?? []);

        // configurable properties
        $this->setOptionalProperties($props, [
            'languages',
            'request',
            'roles',
            'site',
            'user',
            'users'
        ]);

        // set the singleton
        Model::$kirby = static::$instance = $this;

        // setup the I18n class with the translation loader
        $this->i18n();

        // load all extensions
        $this->extensionsFromSystem();
        $this->extensionsFromProps($props);
        $this->extensionsFromPlugins();
        $this->extensionsFromOptions();
        $this->extensionsFromFolders();

        // trigger hook for use in plugins
        $this->trigger('system.loadPlugins:after');

        // execute a ready callback from the config
        $this->optionsFromReadyCallback();

        // bake config
        Config::$data = $this->options;
    }

    /**
     * Improved `var_dump` output
     *
     * @return array
     */
    public function __debugInfo(): array
    {
        return [
            'languages' => $this->languages(),
            'options'   => $this->options(),
            'request'   => $this->request(),
            'roots'     => $this->roots(),
            'site'      => $this->site(),
            'urls'      => $this->urls(),
            'version'   => $this->version(),
        ];
    }

    /**
     * Returns the Api instance
     *
     * @internal
     * @return \Kirby\Cms\Api
     */
    public function api()
    {
        if ($this->api !== null) {
            return $this->api;
        }

        $root       = static::$root . '/config/api';
        $extensions = $this->extensions['api'] ?? [];
        $routes     = (include $root . '/routes.php')($this);

        $api = [
            'debug'          => $this->option('debug', false),
            'authentication' => $extensions['authentication'] ?? include $root . '/authentication.php',
            'data'           => $extensions['data']           ?? [],
            'collections'    => array_merge($extensions['collections'] ?? [], include $root . '/collections.php'),
            'models'         => array_merge($extensions['models']      ?? [], include $root . '/models.php'),
            'routes'         => array_merge($routes, $extensions['routes'] ?? []),
            'kirby'          => $this,
        ];

        return $this->api = new Api($api);
    }

    /**
     * Applies a hook to the given value;
     * the value that gets modified by the hooks
     * is always the last argument
     *
     * @internal
     * @param string $name Hook name
     * @param mixed ...$args Arguments to pass to the hooks
     * @return mixed Resulting value as modified by the hooks
     */
    public function apply(string $name, ...$args)
    {
        // split up args into "passive" args and the value
        $value = array_pop($args);

        if ($functions = $this->extension('hooks', $name)) {
            foreach ($functions as $function) {
                // re-assemble args
                $hookArgs   = $args;
                $hookArgs[] = $value;

                // bind the App object to the hook
                $newValue = $function->call($this, ...$hookArgs);

                // update value if one was returned
                if ($newValue !== null) {
                    $value = $newValue;
                }
            }
        }

        return $value;
    }

    /**
     * Sets the directory structure
     *
     * @param array $roots
     * @return self
     */
    protected function bakeRoots(array $roots = null)
    {
        $roots = array_merge(require static::$root . '/config/roots.php', (array)$roots);
        $this->roots = Ingredients::bake($roots);
        return $this;
    }

    /**
     * Sets the Url structure
     *
     * @param array $urls
     * @return self
     */
    protected function bakeUrls(array $urls = null)
    {
        // inject the index URL from the config
        if (isset($this->options['url']) === true) {
            $urls['index'] = $this->options['url'];
        }

        $urls = array_merge(require static::$root . '/config/urls.php', (array)$urls);
        $this->urls = Ingredients::bake($urls);
        return $this;
    }

    /**
     * Returns all available blueprints for this installation
     *
     * @param string $type
     * @return array
     */
    public function blueprints(string $type = 'pages'): array
    {
        $blueprints = [];

        foreach ($this->extensions('blueprints') as $name => $blueprint) {
            if (dirname($name) === $type) {
                $name = basename($name);
                $blueprints[$name] = $name;
            }
        }

        foreach (glob($this->root('blueprints') . '/' . $type . '/*.yml') as $blueprint) {
            $name = F::name($blueprint);
            $blueprints[$name] = $name;
        }

        ksort($blueprints);

        return array_values($blueprints);
    }

    /**
     * Calls any Kirby route
     *
     * @param string $path
     * @param string $method
     * @return mixed
     */
    public function call(string $path = null, string $method = null)
    {
        $router = $this->router();

        $router::$beforeEach = function ($route, $path, $method) {
            $this->trigger('route:before', $route, $path, $method);
        };

        $router::$afterEach = function ($route, $path, $method, $result) {
            return $this->apply('route:after', $route, $path, $method, $result);
        };

        return $router->call($path ?? $this->path(), $method ?? $this->request()->method());
    }

    /**
     * Returns a specific user-defined collection
     * by name. All relevant dependencies are
     * automatically injected
     *
     * @param string $name
     * @return \Kirby\Cms\Collection|null
     */
    public function collection(string $name)
    {
        return $this->collections()->get($name, [
            'kirby' => $this,
            'site'  => $this->site(),
            'pages' => $this->site()->children(),
            'users' => $this->users()
        ]);
    }

    /**
     * Returns all user-defined collections
     *
     * @return \Kirby\Cms\Collections
     */
    public function collections()
    {
        return $this->collections = $this->collections ?? new Collections();
    }

    /**
     * Returns a core component
     *
     * @internal
     * @param string $name
     * @return mixed
     */
    public function component($name)
    {
        return $this->extensions['components'][$name] ?? null;
    }

    /**
     * Returns the content extension
     *
     * @internal
     * @return string
     */
    public function contentExtension(): string
    {
        return $this->options['content']['extension'] ?? 'txt';
    }

    /**
     * Returns files that should be ignored when scanning folders
     *
     * @internal
     * @return array
     */
    public function contentIgnore(): array
    {
        return $this->options['content']['ignore'] ?? Dir::$ignore;
    }

    /**
     * Calls a page controller by name
     * and with the given arguments
     *
     * @internal
     * @param string $name
     * @param array $arguments
     * @param string $contentType
     * @return array
     */
    public function controller(string $name, array $arguments = [], string $contentType = 'html'): array
    {
        $name = basename(strtolower($name));

        if ($controller = $this->controllerLookup($name, $contentType)) {
            return (array)$controller->call($this, $arguments);
        }

        if ($contentType !== 'html') {

            // no luck for a specific representation controller?
            // let's try the html controller instead
            if ($controller = $this->controllerLookup($name)) {
                return (array)$controller->call($this, $arguments);
            }
        }

        // still no luck? Let's take the site controller
        if ($controller = $this->controllerLookup('site')) {
            return (array)$controller->call($this, $arguments);
        }

        return [];
    }

    /**
     * Try to find a controller by name
     *
     * @param string $name
     * @param string $contentType
     * @return \Kirby\Toolkit\Controller|null
     */
    protected function controllerLookup(string $name, string $contentType = 'html')
    {
        if ($contentType !== null && $contentType !== 'html') {
            $name .= '.' . $contentType;
        }

        // controller on disk
        if ($controller = Controller::load($this->root('controllers') . '/' . $name . '.php')) {
            return $controller;
        }

        // registry controller
        if ($controller = $this->extension('controllers', $name)) {
            return is_a($controller, 'Kirby\Toolkit\Controller') ? $controller : new Controller($controller);
        }

        return null;
    }

    /**
     * Returns the default language object
     *
     * @return \Kirby\Cms\Language|null
     */
    public function defaultLanguage()
    {
        return $this->defaultLanguage = $this->defaultLanguage ?? $this->languages()->default();
    }

    /**
     * Destroy the instance singleton and
     * purge other static props
     *
     * @internal
     */
    public static function destroy(): void
    {
        static::$plugins  = [];
        static::$instance = null;
    }

    /**
     * Detect the prefered language from the visitor object
     *
     * @return \Kirby\Cms\Language
     */
    public function detectedLanguage()
    {
        $languages = $this->languages();
        $visitor   = $this->visitor();

        foreach ($visitor->acceptedLanguages() as $lang) {
            if ($language = $languages->findBy('locale', $lang->locale(LC_ALL))) {
                return $language;
            }
        }

        foreach ($visitor->acceptedLanguages() as $lang) {
            if ($language = $languages->findBy('code', $lang->code())) {
                return $language;
            }
        }

        return $this->defaultLanguage();
    }

    /**
     * Returns the Email singleton
     *
     * @param mixed $preset
     * @param array $props
     * @return \Kirby\Email\PHPMailer
     */
    public function email($preset = [], array $props = [])
    {
        return new Emailer((new Email($preset, $props))->toArray(), $props['debug'] ?? false);
    }

    /**
     * Finds any file in the content directory
     *
     * @param string $path
     * @param mixed $parent
     * @param bool $drafts
     * @return \Kirby\Cms\File|null
     */
    public function file(string $path, $parent = null, bool $drafts = true)
    {
        $parent   = $parent ?? $this->site();
        $id       = dirname($path);
        $filename = basename($path);

        if (is_a($parent, 'Kirby\Cms\User') === true) {
            return $parent->file($filename);
        }

        if (is_a($parent, 'Kirby\Cms\File') === true) {
            $parent = $parent->parent();
        }

        if ($id === '.') {
            if ($file = $parent->file($filename)) {
                return $file;
            } elseif ($file = $this->site()->file($filename)) {
                return $file;
            } else {
                return null;
            }
        }

        if ($page = $this->page($id, $parent, $drafts)) {
            return $page->file($filename);
        }

        if ($page = $this->page($id, null, $drafts)) {
            return $page->file($filename);
        }

        return null;
    }

    /**
     * Returns the current App instance
     *
     * @param \Kirby\Cms\App $instance
     * @return self
     */
    public static function instance(self $instance = null)
    {
        if ($instance === null) {
            return static::$instance ?? new static();
        }

        return static::$instance = $instance;
    }

    /**
     * Takes almost any kind of input and
     * tries to convert it into a valid response
     *
     * @internal
     * @param mixed $input
     * @return \Kirby\Http\Response
     */
    public function io($input)
    {
        // use the current response configuration
        $response = $this->response();

        // any direct exception will be turned into an error page
        if (is_a($input, 'Throwable') === true) {
            if (is_a($input, 'Kirby\Exception\Exception') === true) {
                $code    = $input->getHttpCode();
                $message = $input->getMessage();
            } else {
                $code    = $input->getCode();
                $message = $input->getMessage();
            }

            if ($code < 400 || $code > 599) {
                $code = 500;
            }

            if ($errorPage = $this->site()->errorPage()) {
                return $response->code($code)->send($errorPage->render([
                    'errorCode'    => $code,
                    'errorMessage' => $message,
                    'errorType'    => get_class($input)
                ]));
            }

            return $response
                ->code($code)
                ->type('text/html')
                ->send($message);
        }

        // Empty input
        if (empty($input) === true) {
            return $this->io(new NotFoundException());
        }

        // Response Configuration
        if (is_a($input, 'Kirby\Cms\Responder') === true) {
            return $input->send();
        }

        // Responses
        if (is_a($input, 'Kirby\Http\Response') === true) {
            return $input;
        }

        // Pages
        if (is_a($input, 'Kirby\Cms\Page')) {
            try {
                $html = $input->render();
            } catch (ErrorPageException $e) {
                return $this->io($e);
            }

            if ($input->isErrorPage() === true) {
                if ($response->code() === null) {
                    $response->code(404);
                }
            }

            return $response->send($html);
        }

        // Files
        if (is_a($input, 'Kirby\Cms\File')) {
            return $response->redirect($input->mediaUrl(), 307)->send();
        }

        // Simple HTML response
        if (is_string($input) === true) {
            return $response->send($input);
        }

        // array to json conversion
        if (is_array($input) === true) {
            return $response->json($input)->send();
        }

        throw new InvalidArgumentException('Unexpected input');
    }

    /**
     * Renders a single KirbyTag with the given attributes
     *
     * @internal
     * @param string $type
     * @param string $value
     * @param array $attr
     * @param array $data
     * @return string
     */
    public function kirbytag(string $type, string $value = null, array $attr = [], array $data = []): string
    {
        $data['kirby']  = $data['kirby']  ?? $this;
        $data['site']   = $data['site']   ?? $data['kirby']->site();
        $data['parent'] = $data['parent'] ?? $data['site']->page();

        return (new KirbyTag($type, $value, $attr, $data, $this->options))->render();
    }

    /**
     * KirbyTags Parser
     *
     * @internal
     * @param string $text
     * @param array $data
     * @return string
     */
    public function kirbytags(string $text = null, array $data = []): string
    {
        $data['kirby']  = $data['kirby']  ?? $this;
        $data['site']   = $data['site']   ?? $data['kirby']->site();
        $data['parent'] = $data['parent'] ?? $data['site']->page();

        return KirbyTags::parse($text, $data, $this->options, $this->extensions['hooks']);
    }

    /**
     * Parses KirbyTags first and Markdown afterwards
     *
     * @internal
     * @param string $text
     * @param array $data
     * @param bool $inline
     * @return string
     */
    public function kirbytext(string $text = null, array $data = [], bool $inline = false): string
    {
        $text = $this->apply('kirbytext:before', $text);
        $text = $this->kirbytags($text, $data);
        $text = $this->markdown($text, $inline);

        if ($this->option('smartypants', false) !== false) {
            $text = $this->smartypants($text);
        }

        $text = $this->apply('kirbytext:after', $text);

        return $text;
    }

    /**
     * Returns the current language
     *
     * @param string|null $code
     * @return \Kirby\Cms\Language|null
     */
    public function language(string $code = null)
    {
        if ($this->multilang() === false) {
            return null;
        }

        if ($code === 'default') {
            return $this->languages()->default();
        }

        if ($code !== null) {
            return $this->languages()->find($code);
        }

        return $this->language = $this->language ?? $this->languages()->default();
    }

    /**
     * Returns the current language code
     *
     * @internal
     * @param string|null $languageCode
     * @return string|null
     */
    public function languageCode(string $languageCode = null): ?string
    {
        if ($language = $this->language($languageCode)) {
            return $language->code();
        }

        return null;
    }

    /**
     * Returns all available site languages
     *
     * @return \Kirby\Cms\Languages
     */
    public function languages()
    {
        if ($this->languages !== null) {
            return clone $this->languages;
        }

        return $this->languages = Languages::load();
    }

    /**
     * Returns the app's locks object
     *
     * @return \Kirby\Cms\ContentLocks
     */
    public function locks(): ContentLocks
    {
        if ($this->locks !== null) {
            return $this->locks;
        }

        return $this->locks = new ContentLocks();
    }

    /**
     * Parses Markdown
     *
     * @internal
     * @param string $text
     * @param bool $inline
     * @return string
     */
    public function markdown(string $text = null, bool $inline = false): string
    {
        return $this->component('markdown')($this, $text, $this->options['markdown'] ?? [], $inline);
    }

    /**
     * Check for a multilang setup
     *
     * @return bool
     */
    public function multilang(): bool
    {
        if ($this->multilang !== null) {
            return $this->multilang;
        }

        return $this->multilang = $this->languages()->count() !== 0;
    }

    /**
     * Returns the nonce, which is used
     * in the panel for inline scripts
     * @since 3.3.0
     *
     * @return string
     */
    public function nonce(): string
    {
        return $this->nonce = $this->nonce ?? base64_encode(random_bytes(20));
    }

    /**
     * Load a specific configuration option
     *
     * @param string $key
     * @param mixed $default
     * @return mixed
     */
    public function option(string $key, $default = null)
    {
        return A::get($this->options, $key, $default);
    }

    /**
     * Returns all configuration options
     *
     * @return array
     */
    public function options(): array
    {
        return $this->options;
    }

    /**
     * Load all options from files in site/config
     *
     * @return array
     */
    protected function optionsFromConfig(): array
    {
        $server = $this->server();
        $root   = $this->root('config');

        Config::$data = [];

        $main   = F::load($root . '/config.php', []);
        $host   = F::load($root . '/config.' . basename($server->host()) . '.php', []);
        $addr   = F::load($root . '/config.' . basename($server->address()) . '.php', []);

        $config = Config::$data;

        return $this->options = array_replace_recursive(
            A::nest($config),
            A::nest($main),
            A::nest($host),
            A::nest($addr)
        );
    }

    /**
     * Inject options from Kirby instance props
     *
     * @param array $options
     * @return array
     */
    protected function optionsFromProps(array $options = []): array
    {
        return $this->options = array_replace_recursive($this->options, A::nest($options));
    }

    /**
     * Merge last-minute options from ready callback
     *
     * @return array
     */
    protected function optionsFromReadyCallback(): array
    {
        if (isset($this->options['ready']) === true && is_callable($this->options['ready']) === true) {
            // fetch last-minute options from the callback
            $options = (array)$this->options['ready']($this);

            // inject all last-minute options recursively
<<<<<<< HEAD
            $this->options = array_replace_recursive($this->options, A::nest($options));
=======
            $this->options = array_replace_recursive($this->options, $options);

            // update the system with changed options
            if (
                isset($options['debug']) === true ||
                isset($options['whoops']) === true ||
                isset($options['editor']) === true
            ) {
                $this->handleErrors();
            }

            if (isset($options['debug']) === true) {
                $this->api = null;
            }

            if (isset($options['home']) === true || isset($options['error']) === true) {
                $this->site = null;
            }

            if (isset($options['slugs']) === true) {
                $this->i18n();
            }
>>>>>>> 29fd32b4
        }

        return $this->options;
    }

    /**
     * Returns any page from the content folder
     *
     * @param string $id|null
     * @param \Kirby\Cms\Page|\Kirby\Cms\Site|null $parent
     * @param bool $drafts
     * @return \Kirby\Cms\Page|null
     */
    public function page(?string $id = null, $parent = null, bool $drafts = true)
    {
        if ($id === null) {
            return null;
        }

        $parent = $parent ?? $this->site();

        if ($page = $parent->find($id)) {
            return $page;
        }

        if ($drafts === true && $draft = $parent->draft($id)) {
            return $draft;
        }

        return null;
    }

    /**
     * Returns the request path
     *
     * @return string
     */
    public function path(): string
    {
        if (is_string($this->path) === true) {
            return $this->path;
        }

        $requestUri  = '/' . $this->request()->url()->path();
        $scriptName  = $_SERVER['SCRIPT_NAME'];
        $scriptFile  = basename($scriptName);
        $scriptDir   = dirname($scriptName);
        $scriptPath  = $scriptFile === 'index.php' ? $scriptDir : $scriptName;
        $requestPath = preg_replace('!^' . preg_quote($scriptPath) . '!', '', $requestUri);

        return $this->setPath($requestPath)->path;
    }

    /**
     * Returns the Response object for the
     * current request
     *
     * @param string|null $path
     * @param string|null $method
     * @return \Kirby\Http\Response
     */
    public function render(string $path = null, string $method = null)
    {
        return $this->io($this->call($path, $method));
    }

    /**
     * Returns the Request singleton
     *
     * @return \Kirby\Http\Request
     */
    public function request()
    {
        return $this->request = $this->request ?? new Request();
    }

    /**
     * Path resolver for the router
     *
     * @internal
     * @param string $path
     * @param string|null $language
     * @return mixed
     */
    public function resolve(string $path = null, string $language = null)
    {
        // set the current translation
        $this->setCurrentTranslation($language);

        // set the current locale
        $this->setCurrentLanguage($language);

        // the site is needed a couple times here
        $site = $this->site();

        // use the home page
        if ($path === null) {
            if ($homePage = $site->homePage()) {
                return $homePage;
            }

            throw new NotFoundException('The home page does not exist');
        }

        // search for the page by path
        $page = $site->find($path);

        // search for a draft if the page cannot be found
        if (!$page && $draft = $site->draft($path)) {
            if ($this->user() || $draft->isVerified(get('token'))) {
                $page = $draft;
            }
        }

        // try to resolve content representations if the path has an extension
        $extension = F::extension($path);

        // no content representation? then return the page
        if (empty($extension) === true) {
            return $page;
        }

        // only try to return a representation
        // when the page has been found
        if ($page) {
            try {
                return $this
                    ->response()
                    ->body($page->render([], $extension))
                    ->type($extension);
            } catch (NotFoundException $e) {
                return null;
            }
        }

        $id       = dirname($path);
        $filename = basename($path);

        // try to resolve image urls for pages and drafts
        if ($page = $site->findPageOrDraft($id)) {
            return $page->file($filename);
        }

        // try to resolve site files at least
        return $site->file($filename);
    }

    /**
     * Response configuration
     *
     * @return \Kirby\Cms\Responder
     */
    public function response()
    {
        return $this->response = $this->response ?? new Responder();
    }

    /**
     * Returns all user roles
     *
     * @return \Kirby\Cms\Roles
     */
    public function roles()
    {
        return $this->roles = $this->roles ?? Roles::load($this->root('roles'));
    }

    /**
     * Returns a system root
     *
     * @param string $type
     * @return string
     */
    public function root(string $type = 'index'): string
    {
        return $this->roots->__get($type);
    }

    /**
     * Returns the directory structure
     *
     * @return \Kirby\Cms\Ingredients
     */
    public function roots()
    {
        return $this->roots;
    }

    /**
     * Returns the currently active route
     *
     * @return \Kirby\Http\Route|null
     */
    public function route()
    {
        return $this->router()->route();
    }

    /**
     * Returns the Router singleton
     *
     * @internal
     * @return \Kirby\Http\Router
     */
    public function router()
    {
        $routes = $this->routes();

        if ($this->multilang() === true) {
            foreach ($routes as $index => $route) {
                if (empty($route['language']) === false) {
                    unset($routes[$index]);
                }
            }
        }

        return $this->router = $this->router ?? new Router($routes);
    }

    /**
     * Returns all defined routes
     *
     * @internal
     * @return array
     */
    public function routes(): array
    {
        if (is_array($this->routes) === true) {
            return $this->routes;
        }

        $registry = $this->extensions('routes');
        $system   = (include static::$root . '/config/routes.php')($this);
        $routes   = array_merge($system['before'], $registry, $system['after']);

        return $this->routes = $routes;
    }

    /**
     * Returns the current session object
     *
     * @param array $options Additional options, see the session component
     * @return \Kirby\Session\Session
     */
    public function session(array $options = [])
    {
        return $this->sessionHandler()->get($options);
    }

    /**
     * Returns the session handler
     *
     * @return \Kirby\Session\AutoSession
     */
    public function sessionHandler()
    {
        $this->sessionHandler = $this->sessionHandler ?? new AutoSession($this->root('sessions'), $this->option('session', []));
        return $this->sessionHandler;
    }

    /**
     * Create your own set of languages
     *
     * @param array $languages
     * @return self
     */
    protected function setLanguages(array $languages = null)
    {
        if ($languages !== null) {
            $objects = [];

            foreach ($languages as $props) {
                $objects[] = new Language($props);
            }

            $this->languages = new Languages($objects);
        }

        return $this;
    }

    /**
     * Sets the request path that is
     * used for the router
     *
     * @param string $path
     * @return self
     */
    protected function setPath(string $path = null)
    {
        $this->path = $path !== null ? trim($path, '/') : null;
        return $this;
    }

    /**
     * Sets the request
     *
     * @param array $request
     * @return self
     */
    protected function setRequest(array $request = null)
    {
        if ($request !== null) {
            $this->request = new Request($request);
        }

        return $this;
    }

    /**
     * Create your own set of roles
     *
     * @param array $roles
     * @return self
     */
    protected function setRoles(array $roles = null)
    {
        if ($roles !== null) {
            $this->roles = Roles::factory($roles, [
                'kirby' => $this
            ]);
        }

        return $this;
    }

    /**
     * Sets a custom Site object
     *
     * @param \Kirby\Cms\Site|array $site
     * @return self
     */
    protected function setSite($site = null)
    {
        if (is_array($site) === true) {
            $site = new Site($site + [
                'kirby' => $this
            ]);
        }

        $this->site = $site;
        return $this;
    }

    /**
     * Returns the Server object
     *
     * @return \Kirby\Http\Server
     */
    public function server()
    {
        return $this->server = $this->server ?? new Server();
    }

    /**
     * Initializes and returns the Site object
     *
     * @return \Kirby\Cms\Site
     */
    public function site()
    {
        return $this->site = $this->site ?? new Site([
            'errorPageId' => $this->options['error'] ?? 'error',
            'homePageId'  => $this->options['home']  ?? 'home',
            'kirby'       => $this,
            'url'         => $this->url('index'),
        ]);
    }

    /**
     * Applies the smartypants rule on the text
     *
     * @internal
     * @param string $text
     * @return string
     */
    public function smartypants(string $text = null): string
    {
        $options = $this->option('smartypants', []);

        if ($options === false) {
            return $text;
        } elseif (is_array($options) === false) {
            $options = [];
        }

        if ($this->multilang() === true) {
            $languageSmartypants = $this->language()->smartypants() ?? [];

            if (empty($languageSmartypants) === false) {
                $options = array_merge($options, $languageSmartypants);
            }
        }

        return $this->component('smartypants')($this, $text, $options);
    }

    /**
     * Uses the snippet component to create
     * and return a template snippet
     *
     * @internal
     * @param mixed $name
     * @param array $data
     * @return string|null
     */
    public function snippet($name, array $data = []): ?string
    {
        return $this->component('snippet')($this, $name, array_merge($this->data, $data));
    }

    /**
     * System check class
     *
     * @return \Kirby\Cms\System
     */
    public function system()
    {
        return $this->system = $this->system ?? new System($this);
    }

    /**
     * Uses the template component to initialize
     * and return the Template object
     *
     * @internal
     * @return \Kirby\Cms\Template
     * @param string $name
     * @param string $type
     * @param string $defaultType
     */
    public function template(string $name, string $type = 'html', string $defaultType = 'html')
    {
        return $this->component('template')($this, $name, $type, $defaultType);
    }

    /**
     * Thumbnail creator
     *
     * @param string $src
     * @param string $dst
     * @param array $options
     * @return string
     */
    public function thumb(string $src, string $dst, array $options = []): string
    {
        return $this->component('thumb')($this, $src, $dst, $options);
    }

    /**
     * Trigger a hook by name
     *
     * @internal
     * @param string $name
     * @param mixed ...$arguments
     * @return void
     */
    public function trigger(string $name, ...$arguments)
    {
        if ($functions = $this->extension('hooks', $name)) {
            static $level = 0;
            static $triggered = [];
            $level++;

            foreach ($functions as $index => $function) {
                if (in_array($function, $triggered[$name] ?? []) === true) {
                    continue;
                }

                // mark the hook as triggered, to avoid endless loops
                $triggered[$name][] = $function;

                // bind the App object to the hook
                $function->call($this, ...$arguments);
            }

            $level--;

            if ($level === 0) {
                $triggered = [];
            }
        }
    }

    /**
     * Returns a system url
     *
     * @param string $type
     * @return string
     */
    public function url(string $type = 'index'): string
    {
        return $this->urls->__get($type);
    }

    /**
     * Returns the url structure
     *
     * @return \Kirby\Cms\Ingredients
     */
    public function urls()
    {
        return $this->urls;
    }

    /**
     * Returns the current version number from
     * the composer.json (Keep that up to date! :))
     *
     * @return string|null
     */
    public static function version(): ?string
    {
        try {
            return static::$version = static::$version ?? Data::read(static::$root . '/composer.json')['version'] ?? null;
        } catch (Throwable $e) {
            throw new LogicException('The Kirby version cannot be detected. The composer.json is probably missing or not readable.');
        }
    }

    /**
     * Creates a hash of the version number
     *
     * @return string
     */
    public static function versionHash(): string
    {
        return md5(static::version());
    }

    /**
     * Returns the visitor object
     *
     * @return \Kirby\Cms\Visitor
     */
    public function visitor()
    {
        return $this->visitor = $this->visitor ?? new Visitor();
    }
}<|MERGE_RESOLUTION|>--- conflicted
+++ resolved
@@ -865,10 +865,7 @@
             $options = (array)$this->options['ready']($this);
 
             // inject all last-minute options recursively
-<<<<<<< HEAD
             $this->options = array_replace_recursive($this->options, A::nest($options));
-=======
-            $this->options = array_replace_recursive($this->options, $options);
 
             // update the system with changed options
             if (
@@ -890,7 +887,6 @@
             if (isset($options['slugs']) === true) {
                 $this->i18n();
             }
->>>>>>> 29fd32b4
         }
 
         return $this->options;
