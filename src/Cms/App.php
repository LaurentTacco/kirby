<?php

namespace Kirby\Cms;

use Closure;
use Kirby\Data\Data;
use Kirby\Email\Email as BaseEmail;
use Kirby\Exception\ErrorPageException;
use Kirby\Exception\Exception;
use Kirby\Exception\InvalidArgumentException;
use Kirby\Exception\LogicException;
use Kirby\Exception\NotFoundException;
use Kirby\Filesystem\Dir;
use Kirby\Filesystem\F;
use Kirby\Http\Environment;
use Kirby\Http\Request;
use Kirby\Http\Response;
use Kirby\Http\Route;
use Kirby\Http\Router;
use Kirby\Http\Uri;
use Kirby\Http\Visitor;
use Kirby\Session\AutoSession;
use Kirby\Session\Session;
use Kirby\Template\Snippet;
use Kirby\Template\Template;
use Kirby\Text\KirbyTag;
use Kirby\Text\KirbyTags;
use Kirby\Toolkit\A;
use Kirby\Toolkit\Config;
use Kirby\Toolkit\Controller;
use Kirby\Toolkit\Str;
use Kirby\Uuid\Uuid;
use Throwable;

/**
 * The `$kirby` object is the app instance of
 * your Kirby installation. It's the central
 * starting point to get all the different
 * aspects of your site, like the options, urls,
 * roots, languages, roles, etc.
 *
 * @package   Kirby Cms
 * @author    Bastian Allgeier <bastian@getkirby.com>
 * @link      https://getkirby.com
 * @copyright Bastian Allgeier
 * @license   https://getkirby.com/license
 */
class App
{
	use AppCaches;
	use AppErrors;
	use AppPlugins;
	use AppTranslations;
	use AppUsers;

	public const CLASS_ALIAS = 'kirby';

	protected static App|null $instance = null;
	protected static string|null $version = null;

	public array $data = [];

	protected Api|null $api = null;
	protected Collections|null $collections = null;
	protected Core $core;
	protected Language|null $defaultLanguage = null;
	protected Environment|null $environment = null;
	protected Language|null $language = null;
	protected Languages|null $languages = null;
	protected ContentLocks|null $locks = null;
	protected bool|null $multilang = null;
	protected string|null $nonce = null;
	protected array $options;
	protected string|null $path = null;
	protected Request|null $request = null;
	protected Responder|null $response = null;
	protected Roles|null $roles = null;
	protected Ingredients $roots;
	protected array|null $routes = null;
	protected Router|null $router = null;
	protected AutoSession|null $sessionHandler = null;
	protected Site|null $site = null;
	protected System|null $system = null;
	protected Ingredients $urls;
	protected Visitor|null $visitor = null;

	protected array $propertyData;

	/**
	 * Creates a new App instance
	 *
	 * @param bool $setInstance If false, the instance won't be set globally
	 */
	public function __construct(array $props = [], bool $setInstance = true)
	{
		$this->core = new Core($this);

		// register all roots to be able to load stuff afterwards
		$this->bakeRoots($props['roots'] ?? []);

		try {
			// stuff from config and additional options
			$this->optionsFromConfig();
			$this->optionsFromProps($props['options'] ?? []);
			$this->optionsFromEnvironment($props);
		} finally {
			// register the Whoops error handler inside of a
			// try-finally block to ensure it's still registered
			// even if there is a problem loading the configurations
			$this->handleErrors();
		}

		$this->propertyData = $props;

		// a custom request setup must come before defining the path
		$this->setRequest($props['request'] ?? null);

		// set the path to make it available for the url bakery
		$this->setPath($props['path'] ?? null);

		// create all urls after the config, so possible
		// options can be taken into account
		$this->bakeUrls($props['urls'] ?? []);

		// configurable properties
		$this->setLanguages($props['languages'] ?? null);
		$this->setRoles($props['roles'] ?? null);
		$this->setSite($props['site'] ?? null);
		$this->setUser($props['user'] ?? null);
		$this->setUsers($props['users'] ?? null);

		// set the singleton
		if (static::$instance === null || $setInstance === true) {
			Model::$kirby = static::$instance = $this;
		}

		// setup the I18n class with the translation loader
		$this->i18n();

		// load all extensions
		$this->extensionsFromSystem();
		$this->extensionsFromProps($props);
		$this->extensionsFromPlugins();
		$this->extensionsFromOptions();
		$this->extensionsFromFolders();

		// trigger hook for use in plugins
		$this->trigger('system.loadPlugins:after');

		// execute a ready callback from the config
		$this->optionsFromReadyCallback();

		// bake config
		$this->bakeOptions();
	}

	/**
	 * Improved `var_dump` output
	 */
	public function __debugInfo(): array
	{
		return [
			'languages' => $this->languages(),
			'options'   => $this->options(),
			'request'   => $this->request(),
			'roots'     => $this->roots(),
			'site'      => $this->site(),
			'urls'      => $this->urls(),
			'version'   => $this->version(),
		];
	}

	/**
	 * Returns the Api instance
	 *
	 * @internal
	 */
	public function api(): Api
	{
		if ($this->api !== null) {
			return $this->api;
		}

		$root       = $this->root('kirby') . '/config/api';
		$extensions = $this->extensions['api'] ?? [];
		$routes     = (include $root . '/routes.php')($this);

		$api = [
			'debug'          => $this->option('debug', false),
			'authentication' => $extensions['authentication'] ?? include $root . '/authentication.php',
			'data'           => $extensions['data']           ?? [],
			'collections'    => array_merge($extensions['collections'] ?? [], include $root . '/collections.php'),
			'models'         => array_merge($extensions['models']      ?? [], include $root . '/models.php'),
			'routes'         => array_merge($routes, $extensions['routes'] ?? []),
			'kirby'          => $this,
		];

		return $this->api = new Api($api);
	}

	/**
	 * Applies a hook to the given value
	 *
	 * @internal
	 * @param string $name Full event name
	 * @param array $args Associative array of named event arguments
	 * @param string $modify Key in $args that is modified by the hooks
	 * @param \Kirby\Cms\Event|null $originalEvent Event object (internal use)
	 * @return mixed Resulting value as modified by the hooks
	 */
	public function apply(
		string $name,
		array $args,
		string $modify,
		Event|null $originalEvent = null
	): mixed {
		$event = $originalEvent ?? new Event($name, $args);

		if ($functions = $this->extension('hooks', $name)) {
			foreach ($functions as $function) {
				// bind the App object to the hook
				$newValue = $event->call($this, $function);

				// update value if one was returned
				if ($newValue !== null) {
					$event->updateArgument($modify, $newValue);
				}
			}
		}

		// apply wildcard hooks if available
		$nameWildcards = $event->nameWildcards();
		if ($originalEvent === null && count($nameWildcards) > 0) {
			foreach ($nameWildcards as $nameWildcard) {
				// the $event object is passed by reference
				// and will be modified down the chain
				$this->apply($nameWildcard, $event->arguments(), $modify, $event);
			}
		}

		return $event->argument($modify);
	}

	/**
	 * Normalizes and globally sets the configured options
	 *
	 * @return $this
	 */
	protected function bakeOptions(): static
	{
		// convert the old plugin option syntax to the new one
		foreach ($this->options as $key => $value) {
			// detect option keys with the `vendor.plugin.option` format
			if (preg_match('/^([a-z0-9-]+\.[a-z0-9-]+)\.(.*)$/i', $key, $matches) === 1) {
				list(, $plugin, $option) = $matches;

				// verify that it's really a plugin option
				if (isset(static::$plugins[str_replace('.', '/', $plugin)]) !== true) {
					continue;
				}

				// ensure that the target option array exists
				// (which it will if the plugin has any options)
				if (isset($this->options[$plugin]) !== true) {
					$this->options[$plugin] = []; // @codeCoverageIgnore
				}

				// move the option to the plugin option array
				// don't overwrite nested arrays completely but merge them
				$this->options[$plugin] = array_replace_recursive($this->options[$plugin], [$option => $value]);
				unset($this->options[$key]);
			}
		}

		Config::$data = $this->options;
		return $this;
	}

	/**
	 * Sets the directory structure
	 *
	 * @return $this
	 */
	protected function bakeRoots(array $roots = null): static
	{
		$roots = array_merge($this->core->roots(), (array)$roots);
		$this->roots = Ingredients::bake($roots);
		return $this;
	}

	/**
	 * Sets the Url structure
	 *
	 * @return $this
	 */
	protected function bakeUrls(array $urls = null): static
	{
		$urls = array_merge($this->core->urls(), (array)$urls);
		$this->urls = Ingredients::bake($urls);
		return $this;
	}

	/**
	 * Returns all available blueprints for this installation
	 */
	public function blueprints(string $type = 'pages'): array
	{
		$blueprints = [];

		foreach ($this->extensions('blueprints') as $name => $blueprint) {
			if (dirname($name) === $type) {
				$name = basename($name);
				$blueprints[$name] = $name;
			}
		}

		foreach (glob($this->root('blueprints') . '/' . $type . '/*.yml') as $blueprint) {
			$name = F::name($blueprint);
			$blueprints[$name] = $name;
		}

		ksort($blueprints);

		return array_values($blueprints);
	}

	/**
	 * Calls any Kirby route
	 */
	public function call(string $path = null, string $method = null): mixed
	{
		$path   ??= $this->path();
		$method ??= $this->request()->method();
		return $this->router()->call($path, $method);
	}

	/**
	 * Creates an instance with the same
	 * initial properties
	 *
	 * @param bool $setInstance If false, the instance won't be set globally
	 */
	public function clone(array $props = [], bool $setInstance = true): static
	{
		$props = array_replace_recursive($this->propertyData, $props);

		$clone = new static($props, $setInstance);
		$clone->data = $this->data;

		return $clone;
	}

	/**
	 * Returns a specific user-defined collection
	 * by name. All relevant dependencies are
	 * automatically injected
	 */
	public function collection(string $name): Collection|null
	{
		return $this->collections()->get($name, [
			'kirby' => $this,
			'site'  => $this->site(),
			'pages' => $this->site()->children(),
			'users' => $this->users()
		]);
	}

	/**
	 * Returns all user-defined collections
	 */
	public function collections(): Collections
	{
		return $this->collections ??= new Collections();
	}

	/**
	 * Returns a core component
	 *
	 * @internal
	 */
	public function component(string $name): mixed
	{
		return $this->extensions['components'][$name] ?? null;
	}

	/**
	 * Returns the content extension
	 *
	 * @internal
	 */
	public function contentExtension(): string
	{
		return $this->options['content']['extension'] ?? 'txt';
	}

	/**
	 * Returns files that should be ignored when scanning folders
	 *
	 * @internal
	 */
	public function contentIgnore(): array
	{
		return $this->options['content']['ignore'] ?? Dir::$ignore;
	}

	/**
	 * Generates a non-guessable token based on model
	 * data and a configured salt
	 *
	 * @param mixed $model Object to pass to the salt callback if configured
	 * @param string $value Model data to include in the generated token
	 */
	public function contentToken(mixed $model, string $value): string
	{
		if (method_exists($model, 'root') === true) {
			$default = $model->root();
		} else {
			$default = $this->root('content');
		}

		$salt = $this->option('content.salt', $default);

		if ($salt instanceof Closure) {
			$salt = $salt($model);
		}

		return hash_hmac('sha1', $value, $salt);
	}

	/**
	 * Calls a page controller by name
	 * and with the given arguments
	 *
	 * @internal
	 */
	public function controller(
		string $name,
		array $arguments = [],
		string $contentType = 'html'
	): array {
		$name = basename(strtolower($name));

		if ($controller = $this->controllerLookup($name, $contentType)) {
			return (array)$controller->call($this, $arguments);
		}

		if ($contentType !== 'html') {
			// no luck for a specific representation controller?
			// let's try the html controller instead
			if ($controller = $this->controllerLookup($name)) {
				return (array)$controller->call($this, $arguments);
			}
		}

		// still no luck? Let's take the site controller
		if ($controller = $this->controllerLookup('site')) {
			return (array)$controller->call($this, $arguments);
		}

		return [];
	}

	/**
	 * Try to find a controller by name
	 */
	protected function controllerLookup(
		string $name,
		string $contentType = 'html'
	): Controller|null {
		if ($contentType !== null && $contentType !== 'html') {
			$name .= '.' . $contentType;
		}

		// controller from site root
		$controller   = Controller::load($this->root('controllers') . '/' . $name . '.php');
		// controller from extension
		$controller ??= $this->extension('controllers', $name);

		if ($controller instanceof Controller) {
			return $controller;
		}

		if ($controller !== null) {
			return new Controller($controller);
		}

		return null;
	}

	/**
	 * Get access to object that lists
	 * all parts of Kirby core
	 */
	public function core(): Core
	{
		return $this->core;
	}

	/**
	 * Checks/returns a CSRF token
	 * @since 3.7.0
	 *
	 * @param string|null $check Pass a token here to compare it to the one in the session
	 * @return string|bool Either the token or a boolean check result
	 */
	public function csrf(string|null $check = null): string|bool
	{
		$session = $this->session();

		// no arguments, generate/return a token
		// (check explicitly if there have been no arguments at all;
		// checking for null introduces a security issue because null could come
		// from user input or bugs in the calling code!)
		if (func_num_args() === 0) {
			$token = $session->get('kirby.csrf');

			if (is_string($token) !== true) {
				$token = bin2hex(random_bytes(32));
				$session->set('kirby.csrf', $token);
			}

			return $token;
		}

		// argument has been passed, check the token
		if (
			is_string($check) === true &&
			is_string($session->get('kirby.csrf')) === true
		) {
			return hash_equals($session->get('kirby.csrf'), $check) === true;
		}

		return false;
	}

	/**
	 * Returns the default language object
	 */
	public function defaultLanguage(): Language|null
	{
		return $this->defaultLanguage ??= $this->languages()->default();
	}

	/**
	 * Destroy the instance singleton and
	 * purge other static props
	 *
	 * @internal
	 */
	public static function destroy(): void
	{
		static::$plugins  = [];
		static::$instance = null;
	}

	/**
	 * Detect the preferred language from the visitor object
	 */
<<<<<<< HEAD
	public function detectedLanguage(): Language
=======
	public function detectedLanguage(): Language|null
>>>>>>> e73610a4
	{
		$languages = $this->languages();
		$visitor   = $this->visitor();

		foreach ($visitor->acceptedLanguages() as $acceptedLang) {
			$closure = fn ($language) => $language->locale(LC_ALL) === $acceptedLang->locale();
			if ($language = $languages->filter($closure)?->first()) {
				return $language;
			}
		}

		foreach ($visitor->acceptedLanguages() as $acceptedLang) {
			if ($language = $languages->findBy('code', $acceptedLang->code())) {
				return $language;
			}
		}

		return $this->defaultLanguage();
	}

	/**
	 * Returns the Email singleton
	 */
	public function email(mixed $preset = [], array $props = []): BaseEmail
	{
		$debug = $props['debug'] ?? false;
		$props = (new Email($preset, $props))->toArray();

		return ($this->component('email'))($this, $props, $debug);
	}

	/**
	 * Returns the environment object with access
	 * to the detected host, base url and dedicated options
	 */
	public function environment(): Environment
	{
		return $this->environment ??= new Environment();
	}

	/**
	 * Finds any file in the content directory
	 *
	 * @param string $path
	 * @param mixed $parent
	 * @param bool $drafts
	 * @return \Kirby\Cms\File|null
	 */
	public function file(
		string $path,
		mixed $parent = null,
		bool $drafts = true
	): File|null {
		// find by global UUID
		if (Uuid::is($path, 'file') === true) {
			// prefer files of parent, when parent given
			return Uuid::for($path, $parent?->files())->model();
		}

		$parent   = $parent ?? $this->site();
		$id       = dirname($path);
		$filename = basename($path);

		if ($parent instanceof User) {
			return $parent->file($filename);
		}

		if ($parent instanceof File) {
			$parent = $parent->parent();
		}

		if ($id === '.') {
			return $parent->file($filename) ?? $this->site()->file($filename);
		}

		if ($page = $this->page($id, $parent, $drafts)) {
			return $page->file($filename);
		}

		if ($page = $this->page($id, null, $drafts)) {
			return $page->file($filename);
		}

		return null;
	}

	/**
	 * Return an image from any page
	 * specified by the path
	 *
	 * Example:
	 * <?= App::image('some/page/myimage.jpg') ?>
	 *
	 * @todo merge with App::file()
	 */
	public function image(string|null $path = null): File|null
	{
		if ($path === null) {
			return $this->site()->page()->image();
		}

		$uri      = dirname($path);
		$filename = basename($path);

		if ($uri === '.') {
			$uri = null;
		}

		$parent = match ($uri) {
			'/'     => $this->site(),
			null    => $this->site()->page(),
			default => $this->site()->page($uri)
		};

		return $parent?->image($filename);
	}

	/**
	 * Returns the current App instance
	 *
	 * @param bool $lazy If `true`, the instance is only returned if already existing
	 * @psalm-return ($lazy is false ? static : static|null)
	 */
	public static function instance(
		self $instance = null,
		bool $lazy = false
	): static|null {
		if ($instance !== null) {
			return static::$instance = $instance;
		}

		if ($lazy === true) {
			return static::$instance;
		}

		return static::$instance ?? new static();
	}

	/**
	 * Takes almost any kind of input and
	 * tries to convert it into a valid response
	 *
	 * @internal
	 */
	public function io(mixed $input): Response
	{
		// use the current response configuration
		$response = $this->response();

		// any direct exception will be turned into an error page
		if ($input instanceof Throwable) {
			if ($input instanceof Exception) {
				$code = $input->getHttpCode();
			} else {
				$code = $input->getCode();
			}
			$message = $input->getMessage();

			if ($code < 400 || $code > 599) {
				$code = 500;
			}

			if ($errorPage = $this->site()->errorPage()) {
				return $response->code($code)->send($errorPage->render([
					'errorCode'    => $code,
					'errorMessage' => $message,
					'errorType'    => get_class($input)
				]));
			}

			return $response
				->code($code)
				->type('text/html')
				->send($message);
		}

		// Empty input
		if (empty($input) === true) {
			return $this->io(new NotFoundException());
		}

		// (Modified) global response configuration, e.g. in routes
		if ($input instanceof Responder) {
			// return the passed object unmodified (without injecting headers
			// from the global object) to allow a complete response override
			// https://github.com/getkirby/kirby/pull/4144#issuecomment-1034766726
			return $input->send();
		}

		// Responses
		if ($input instanceof Response) {
			$data = $input->toArray();

			// inject headers from the global response configuration
			// lazily (only if they are not already set);
			// the case-insensitive nature of headers will be
			// handled by PHP's `header()` function
			$data['headers'] = array_merge(
				$response->headers(),
				$data['headers']
			);

			return new Response($data);
		}

		// Pages
		if ($input instanceof Page) {
			try {
				$html = $input->render();
			} catch (ErrorPageException $e) {
				return $this->io($e);
			}

			if (
				$input->isErrorPage() === true &&
				$response->code() === null
			) {
				$response->code(404);
			}

			return $response->send($html);
		}

		// Files
		if ($input instanceof File) {
			return $response->redirect($input->mediaUrl(), 307)->send();
		}

		// Simple HTML response
		if (is_string($input) === true) {
			return $response->send($input);
		}

		// array to json conversion
		if (is_array($input) === true) {
			return $response->json($input)->send();
		}

		throw new InvalidArgumentException('Unexpected input');
	}

	/**
	 * Renders a single KirbyTag with the given attributes
	 *
	 * @internal
	 * @param string|array $type Tag type or array with all tag arguments
	 *                           (the key of the first element becomes the type)
	 */
	public function kirbytag(
		string|array $type,
		string|null $value = null,
		array $attr = [],
		array $data = []
	): string {
		if (is_array($type) === true) {
			$kirbytag = $type;
			$type     = key($kirbytag);
			$value    = current($kirbytag);
			$attr     = $kirbytag;

			// check data attribute and separate from attr data if exists
			if (isset($attr['data']) === true) {
				$data = $attr['data'];
				unset($attr['data']);
			}
		}

		$data['kirby']  = $data['kirby']  ?? $this;
		$data['site']   = $data['site']   ?? $data['kirby']->site();
		$data['parent'] = $data['parent'] ?? $data['site']->page();

		return (new KirbyTag($type, $value, $attr, $data, $this->options))->render();
	}

	/**
	 * KirbyTags Parser
	 *
	 * @internal
	 */
	public function kirbytags(string $text = null, array $data = []): string
	{
		$data['kirby']  ??= $this;
		$data['site']   ??= $data['kirby']->site();
		$data['parent'] ??= $data['site']->page();

		$options = $this->options;

		$text = $this->apply('kirbytags:before', compact('text', 'data', 'options'), 'text');
		$text = KirbyTags::parse($text, $data, $options);
		$text = $this->apply('kirbytags:after', compact('text', 'data', 'options'), 'text');

		return $text;
	}

	/**
	 * Parses KirbyTags first and Markdown afterwards
	 *
	 * @internal
	 */
	public function kirbytext(string $text = null, array $options = []): string
	{
		$text = $this->apply('kirbytext:before', compact('text'), 'text');
		$text = $this->kirbytags($text, $options);
		$text = $this->markdown($text, $options['markdown'] ?? []);

		if ($this->option('smartypants', false) !== false) {
			$text = $this->smartypants($text);
		}

		$text = $this->apply('kirbytext:after', compact('text'), 'text');

		return $text;
	}

	/**
	 * Returns the current language
	 */
	public function language(string $code = null): Language|null
	{
		if ($this->multilang() === false) {
			return null;
		}

		if ($code === 'default') {
			return $this->defaultLanguage();
		}

		// if requesting a non-default language,
		// find it but don't cache it
		if ($code !== null) {
			return $this->languages()->find($code);
		}

		// otherwise return language set by `AppTranslation::setCurrentLanguage`
		// or default language
		return $this->language ??= $this->defaultLanguage();
	}

	/**
	 * Returns the current language code
	 *
	 * @internal
	 */
	public function languageCode(string $languageCode = null): string|null
	{
		return $this->language($languageCode)?->code();
	}

	/**
	 * Returns all available site languages
	 */
	public function languages(bool $clone = true): Languages
	{
		if ($this->languages !== null) {
			return $clone === true ? clone $this->languages : $this->languages;
		}

		return $this->languages = Languages::load();
	}

	/**
	 * Access Kirby's part loader
	 */
	public function load(): Loader
	{
		return new Loader($this);
	}

	/**
	 * Returns the app's locks object
	 */
	public function locks(): ContentLocks
	{
		return $this->locks ??= new ContentLocks();
	}

	/**
	 * Parses Markdown
	 *
	 * @internal
	 */
	public function markdown(string $text = null, array $options = null): string
	{
		// merge global options with local options
		$options = array_merge(
			$this->options['markdown'] ?? [],
			(array)$options
		);

		return ($this->component('markdown'))($this, $text, $options);
	}

	/**
	 * Check for a multilang setup
	 */
	public function multilang(): bool
	{
		return $this->multilang ??= $this->languages()->count() !== 0;
	}

	/**
	 * Returns the nonce, which is used
	 * in the panel for inline scripts
	 * @since 3.3.0
	 */
	public function nonce(): string
	{
		return $this->nonce ??= base64_encode(random_bytes(20));
	}

	/**
	 * Load a specific configuration option
	 */
	public function option(string $key, mixed $default = null): mixed
	{
		return A::get($this->options, $key, $default);
	}

	/**
	 * Returns all configuration options
	 */
	public function options(): array
	{
		return $this->options;
	}

	/**
	 * Load all options from files in site/config
	 */
	protected function optionsFromConfig(): array
	{
		// create an empty config container
		Config::$data = [];

		// load the main config options
		$root    = $this->root('config');
		$options = F::load($root . '/config.php', [], allowOutput: false);

		// merge into one clean options array
		return $this->options = array_replace_recursive(Config::$data, $options);
	}

	/**
	 * Load all options for the current
	 * server environment
	 */
	protected function optionsFromEnvironment(array $props = []): array
	{
		$root = $this->root('config');

		// first load `config/env.php` to access its `url` option
		$envOptions = F::load($root . '/env.php', [], allowOutput: false);

		// use the option from the main `config.php`,
		// but allow the `env.php` to override it
		$globalUrl = $envOptions['url'] ?? $this->options['url'] ?? null;

		// create the URL setup based on hostname and server IP address
		$this->environment = new Environment([
			'allowed' => $globalUrl,
			'cli'     => $props['cli'] ?? null,
		], $props['server'] ?? null);

		// merge into one clean options array;
		// the `env.php` options always override everything else
		$hostAddrOptions = $this->environment()->options($root);
		$this->options = array_replace_recursive($this->options, $hostAddrOptions, $envOptions);

		// reload the environment if the host/address config has overridden
		// the `url` option; this ensures that the base URL is correct
		$envUrl = $this->options['url'] ?? null;
		if ($envUrl !== $globalUrl) {
			$this->environment->detect([
				'allowed' => $envUrl,
				'cli'     => $props['cli'] ?? null
			], $props['server'] ?? null);
		}

		return $this->options;
	}

	/**
	 * Inject options from Kirby instance props
	 */
	protected function optionsFromProps(array $options = []): array
	{
		return $this->options = array_replace_recursive(
			$this->options,
			$options
		);
	}

	/**
	 * Merge last-minute options from ready callback
	 */
	protected function optionsFromReadyCallback(): array
	{
		if (
			isset($this->options['ready']) === true &&
			is_callable($this->options['ready']) === true
		) {
			// fetch last-minute options from the callback
			$options = (array)$this->options['ready']($this);

			// inject all last-minute options recursively
			$this->options = array_replace_recursive($this->options, $options);

			// update the system with changed options
			if (
				isset($options['debug']) === true ||
				isset($options['whoops']) === true ||
				isset($options['editor']) === true
			) {
				$this->handleErrors();
			}

			if (isset($options['debug']) === true) {
				$this->api = null;
			}

			if (isset($options['home']) === true || isset($options['error']) === true) {
				$this->site = null;
			}

			// checks custom language definition for slugs
			if ($slugsOption = $this->option('slugs')) {
				// slugs option must be set to string or "slugs" => ["language" => "de"] as array
				if (is_string($slugsOption) === true || isset($slugsOption['language']) === true) {
					$this->i18n();
				}
			}
		}

		return $this->options;
	}

	/**
	 * Returns any page from the content folder
	 */
	public function page(
		string|null $id = null,
		Page|Site|null $parent = null,
		bool $drafts = true
	): Page|null {
		if ($id === null) {
			return null;
		}

		// find by global UUID
		if (Uuid::is($id, 'page') === true) {
			return Uuid::for($id, $parent?->childrenAndDrafts())->model();
		}

		$parent = $parent ?? $this->site();

		if ($page = $parent->find($id)) {
			/**
			 * We passed a single $id, we can be sure that the result is
			 * @var \Kirby\Cms\Page $page
			 */
			return $page;
		}

		if ($drafts === true && $draft = $parent->draft($id)) {
			return $draft;
		}

		return null;
	}

	/**
	 * Returns the request path
	 */
	public function path(): string
	{
		if (is_string($this->path) === true) {
			return $this->path;
		}

		$current = $this->request()->path()->toString();
		$index   = $this->environment()->baseUri()->path()->toString();
		$path    = Str::afterStart($current, $index);

		return $this->setPath($path)->path;
	}

	/**
	 * Returns the Response object for the
	 * current request
	 */
	public function render(
		string $path = null,
		string $method = null
	): Response|null {
		if (($_ENV['KIRBY_RENDER'] ?? true) === false) {
			return null;
		}

		return $this->io($this->call($path, $method));
	}

	/**
	 * Returns the Request singleton
	 */
	public function request(): Request
	{
		if ($this->request !== null) {
			return $this->request;
		}

		$env = $this->environment();

		return $this->request = new Request([
			'cli' => $env->cli(),
			'url' => $env->requestUri()
		]);
	}

	/**
	 * Path resolver for the router
	 *
	 * @internal
	 * @throws \Kirby\Exception\NotFoundException if the home page cannot be found
	 */
	public function resolve(string $path = null, string $language = null): mixed
	{
		// set the current translation
		$this->setCurrentTranslation($language);

		// set the current locale
		$this->setCurrentLanguage($language);

		// directly prevent path with incomplete content representation
		if (Str::endsWith($path, '.') === true) {
			return null;
		}

		// the site is needed a couple times here
		$site = $this->site();

		// use the home page
		if ($path === null) {
			if ($homePage = $site->homePage()) {
				return $homePage;
			}

			throw new NotFoundException('The home page does not exist');
		}

		// search for the page by path
		$page = $site->find($path);

		// search for a draft if the page cannot be found
		if (!$page && $draft = $site->draft($path)) {
			if (
				$this->user() ||
				$draft->isVerified($this->request()->get('token'))
			) {
				$page = $draft;
			}
		}

		// try to resolve content representations if the path has an extension
		$extension = F::extension($path);

		// no content representation? then return the page
		if (empty($extension) === true) {
			return $page;
		}

		// only try to return a representation
		// when the page has been found
		if ($page) {
			try {
				$response = $this->response();
				$output   = $page->render([], $extension);

				// attach a MIME type based on the representation
				// only if no custom MIME type was set
				if ($response->type() === null) {
					$response->type($extension);
				}

				return $response->body($output);
			} catch (NotFoundException) {
				return null;
			}
		}

		$id       = dirname($path);
		$filename = basename($path);

		// try to resolve image urls for pages and drafts
		if ($page = $site->findPageOrDraft($id)) {
			return $page->file($filename);
		}

		// try to resolve site files at least
		return $site->file($filename);
	}

	/**
	 * Response configuration
	 */
	public function response(): Responder
	{
		return $this->response ??= new Responder();
	}

	/**
	 * Returns all user roles
	 */
	public function roles(): Roles
	{
		return $this->roles ??= Roles::load($this->root('roles'));
	}

	/**
	 * Returns a system root
	 */
	public function root(string $type = 'index'): string|null
	{
		return $this->roots->__get($type);
	}

	/**
	 * Returns the directory structure
	 */
	public function roots(): Ingredients
	{
		return $this->roots;
	}

	/**
	 * Returns the currently active route
	 */
	public function route(): Route|null
	{
		return $this->router()->route();
	}

	/**
	 * Returns the Router singleton
	 *
	 * @internal
	 */
	public function router(): Router
	{
		if ($this->router !== null) {
			return $this->router;
		}

		$routes = $this->routes();

		if ($this->multilang() === true) {
			foreach ($routes as $index => $route) {
				if (empty($route['language']) === false) {
					unset($routes[$index]);
				}
			}
		}

		$hooks = [
			'beforeEach' => function ($route, $path, $method) {
				$this->trigger('route:before', compact('route', 'path', 'method'));
			},
			'afterEach' => function ($route, $path, $method, $result, $final) {
				return $this->apply('route:after', compact('route', 'path', 'method', 'result', 'final'), 'result');
			}
		];

		return $this->router = new Router($routes, $hooks);
	}

	/**
	 * Returns all defined routes
	 *
	 * @internal
	 */
	public function routes(): array
	{
		if (is_array($this->routes) === true) {
			return $this->routes;
		}

		$registry = $this->extensions('routes');
		$system   = $this->core->routes();
		$routes   = array_merge($system['before'], $registry, $system['after']);

		return $this->routes = $routes;
	}

	/**
	 * Returns the current session object
	 *
	 * @param array $options Additional options, see the session component
	 */
	public function session(array $options = []): Session
	{
		$session = $this->sessionHandler()->get($options);

		// disable caching for sessions that use the `Authorization` header;
		// cookie sessions are already covered by the `Cookie` class
		if ($session->mode() === 'manual') {
			$this->response()->cache(false);
			$this->response()->header('Cache-Control', 'no-store, private', true);
		}

		return $session;
	}

	/**
	 * Returns the session handler
	 */
	public function sessionHandler(): AutoSession
	{
		return $this->sessionHandler ??= new AutoSession(
			$this->root('sessions'),
			$this->option('session', [])
		);
	}

	/**
	 * Create your own set of languages
	 *
	 * @return $this
	 */
	protected function setLanguages(array $languages = null): static
	{
		if ($languages !== null) {
			$objects = [];

			foreach ($languages as $props) {
				$objects[] = new Language($props);
			}

			$this->languages = new Languages($objects);
		}

		return $this;
	}

	/**
	 * Sets the request path that is
	 * used for the router
	 *
	 * @return $this
	 */
	protected function setPath(string $path = null): static
	{
		$this->path = $path !== null ? trim($path, '/') : null;
		return $this;
	}

	/**
	 * Sets the request
	 *
	 * @return $this
	 */
	protected function setRequest(array $request = null): static
	{
		if ($request !== null) {
			$this->request = new Request($request);
		}

		return $this;
	}

	/**
	 * Create your own set of roles
	 *
	 * @return $this
	 */
	protected function setRoles(array $roles = null): static
	{
		if ($roles !== null) {
			$this->roles = Roles::factory($roles, [
				'kirby' => $this
			]);
		}

		return $this;
	}

	/**
	 * Sets a custom Site object
	 *
	 * @return $this
	 */
	protected function setSite(Site|array $site = null): static
	{
		if (is_array($site) === true) {
			$site = new Site($site + [
				'kirby' => $this
			]);
		}

		$this->site = $site;
		return $this;
	}

	/**
	 * Initializes and returns the Site object
	 */
	public function site(): Site
	{
		return $this->site ??= new Site([
			'errorPageId' => $this->options['error'] ?? 'error',
			'homePageId'  => $this->options['home']  ?? 'home',
			'kirby'       => $this,
			'url'         => $this->url('index'),
		]);
	}

	/**
	 * Applies the smartypants rule on the text
	 *
	 * @internal
	 */
	public function smartypants(string $text = null): string
	{
		$options = $this->option('smartypants', []);

		if ($options === false) {
			return $text;
		}

		if (is_array($options) === false) {
			$options = [];
		}

		if ($this->multilang() === true) {
			$languageSmartypants = $this->language()->smartypants() ?? [];

			if (empty($languageSmartypants) === false) {
				$options = array_merge($options, $languageSmartypants);
			}
		}

		return ($this->component('smartypants'))($this, $text, $options);
	}

	/**
	 * Uses the snippet component to create
	 * and return a template snippet
	 *
	 * @param array|object $data Variables or an object that becomes `$item`
	 * @param bool $return On `false`, directly echo the snippet
	 * @psalm-return ($return is true ? string : null)
	 */
	public function snippet(
		string|array|null $name,
		array|object $data = [],
		bool $return = true,
		bool $slots = false
	): Snippet|string|null {
		if (is_object($data) === true) {
			$data = ['item' => $data];
		}

		$snippet = ($this->component('snippet'))(
			$this,
			$name,
			array_merge($this->data, $data),
			$slots
		);

		if ($return === true || $slots === true) {
			return $snippet;
		}

		echo $snippet;
		return null;
	}

	/**
	 * System check class
	 */
	public function system(): System
	{
		return $this->system ??= new System($this);
	}

	/**
	 * Uses the template component to initialize
	 * and return the Template object
	 *
	 * @internal
	 */
	public function template(
		string $name,
		string $type = 'html',
		string $defaultType = 'html'
	): Template {
		return ($this->component('template'))($this, $name, $type, $defaultType);
	}

	/**
	 * Thumbnail creator
	 */
	public function thumb(string $src, string $dst, array $options = []): string
	{
		return ($this->component('thumb'))($this, $src, $dst, $options);
	}

	/**
	 * Trigger a hook by name
	 *
	 * @internal
	 * @param string $name Full event name
	 * @param array $args Associative array of named event arguments
	 * @param \Kirby\Cms\Event|null $originalEvent Event object (internal use)
	 */
	public function trigger(
		string $name,
		array $args = [],
		Event|null $originalEvent = null
	): void {
		$event = $originalEvent ?? new Event($name, $args);

		if ($functions = $this->extension('hooks', $name)) {
			static $level = 0;
			static $triggered = [];
			$level++;

			foreach ($functions as $index => $function) {
				if (in_array($function, $triggered[$name] ?? []) === true) {
					continue;
				}

				// mark the hook as triggered, to avoid endless loops
				$triggered[$name][] = $function;

				// bind the App object to the hook
				$event->call($this, $function);
			}

			$level--;

			if ($level === 0) {
				$triggered = [];
			}
		}

		// trigger wildcard hooks if available
		$nameWildcards = $event->nameWildcards();
		if ($originalEvent === null && count($nameWildcards) > 0) {
			foreach ($nameWildcards as $nameWildcard) {
				$this->trigger($nameWildcard, $args, $event);
			}
		}
	}

	/**
	 * Returns a system url
	 *
	 * @param bool $object If set to `true`, the URL is converted to an object
	 * @psalm-return ($object is false ? string|null : \Kirby\Http\Uri)
	 */
	public function url(
		string $type = 'index',
		bool $object = false
	): string|Uri|null {
		$url = $this->urls->__get($type);

		if ($object === true) {
			if (Url::isAbsolute($url)) {
				return Url::toObject($url);
			}

			// index URL was configured without host, use the current host
			return Uri::current([
				'path'   => $url,
				'query'  => null
			]);
		}

		return $url;
	}

	/**
	 * Returns the url structure
	 */
	public function urls(): Ingredients
	{
		return $this->urls;
	}

	/**
	 * Returns the current version number from
	 * the composer.json (Keep that up to date! :))
	 *
	 * @throws \Kirby\Exception\LogicException if the Kirby version cannot be detected
	 */
	public static function version(): string|null
	{
		try {
			return static::$version ??= Data::read(dirname(__DIR__, 2) . '/composer.json')['version'] ?? null;
		} catch (Throwable) {
			throw new LogicException('The Kirby version cannot be detected. The composer.json is probably missing or not readable.');
		}
	}

	/**
	 * Creates a hash of the version number
	 */
	public static function versionHash(): string
	{
		return md5(static::version());
	}

	/**
	 * Returns the visitor object
	 */
	public function visitor(): Visitor
	{
		return $this->visitor ??= new Visitor();
	}
}<|MERGE_RESOLUTION|>--- conflicted
+++ resolved
@@ -556,11 +556,7 @@
 	/**
 	 * Detect the preferred language from the visitor object
 	 */
-<<<<<<< HEAD
-	public function detectedLanguage(): Language
-=======
 	public function detectedLanguage(): Language|null
->>>>>>> e73610a4
 	{
 		$languages = $this->languages();
 		$visitor   = $this->visitor();
