--- conflicted
+++ resolved
@@ -37,18 +37,6 @@
 	}
 
 	/**
-<<<<<<< HEAD
-	 * Returns a list of file ids
-	 * for the toArray method of the model
-	 */
-	protected function convertFilesToArray(): array
-	{
-		return $this->files()->keys();
-	}
-
-	/**
-=======
->>>>>>> 1c764d48
 	 * Creates a new file
 	 *
 	 * @param bool $move If set to `true`, the source will be deleted
