--- conflicted
+++ resolved
@@ -87,15 +87,7 @@
 
 		// 1st segment, use $data as base
 		if ($this->position === 0) {
-<<<<<<< HEAD
-			if (is_array($data) === true) {
-				return $this->resolveArray($data, $args);
-			}
-
-			return $this->resolveObject($data, $args);
-=======
 			$base = $data;
->>>>>>> d1902076
 		}
 
 		if (is_array($base) === true) {
