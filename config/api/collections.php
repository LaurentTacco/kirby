<?php

/**
 * Api Collection Definitions
 */
return [

    /**
     * Children
     */
    'children' => [
        'model' => 'page',
        'type'  => 'Kirby\Cms\Pages',
        'view'  => 'compact'
    ],

    /**
     * Files
     */
    'files' => [
        'model' => 'file',
        'type'  => 'Kirby\Cms\Files'
    ],

    /**
     * Languages
     */
    'languages' => [
        'model' => 'language',
<<<<<<< HEAD
        'type'  => Languages::class,
=======
        'type'  => 'Kirby\Cms\Languages',
        'view'  => 'compact'
>>>>>>> 74b6b1d3
    ],

    /**
     * Pages
     */
    'pages' => [
        'model' => 'page',
        'type'  => 'Kirby\Cms\Pages',
        'view'  => 'compact'
    ],

    /**
     * Roles
     */
    'roles' => [
        'model' => 'role',
        'type'  => 'Kirby\Cms\Roles',
        'view'  => 'compact'
    ],

    /**
     * Translations
     */
    'translations' => [
        'model' => 'translation',
        'type'  => 'Kirby\Cms\Translations',
        'view'  => 'compact'
    ],

    /**
     * Users
     */
    'users' => [
        'default' => function () {
            return $this->users();
        },
        'model' => 'user',
        'type'  => 'Kirby\Cms\Users',
        'view'  => 'compact'
    ]

];<|MERGE_RESOLUTION|>--- conflicted
+++ resolved
@@ -27,12 +27,7 @@
      */
     'languages' => [
         'model' => 'language',
-<<<<<<< HEAD
-        'type'  => Languages::class,
-=======
-        'type'  => 'Kirby\Cms\Languages',
-        'view'  => 'compact'
->>>>>>> 74b6b1d3
+        'type'  => 'Kirby\Cms\Languages'
     ],
 
     /**
