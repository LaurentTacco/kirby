<?php

use Kirby\Cms\App;

return [
	'props' => [
		/**
		 * Enable/disable the search in the sections
		 */
		'search' => function (bool $search = false): bool {
			return $search;
		}
	],
<<<<<<< HEAD
	'computed' => [
		'searchterm' => function (): string|null {
=======
	'methods' => [
		'searchterm' => function (): ?string {
>>>>>>> 3a6645b2
			return App::instance()->request()->get('searchterm');
		}
	]
];<|MERGE_RESOLUTION|>--- conflicted
+++ resolved
@@ -11,13 +11,8 @@
 			return $search;
 		}
 	],
-<<<<<<< HEAD
-	'computed' => [
-		'searchterm' => function (): string|null {
-=======
 	'methods' => [
-		'searchterm' => function (): ?string {
->>>>>>> 3a6645b2
+		'searchterm' => function (): string|null  {
 			return App::instance()->request()->get('searchterm');
 		}
 	]
