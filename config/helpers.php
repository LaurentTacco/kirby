--- conflicted
+++ resolved
@@ -50,17 +50,8 @@
 if (Helpers::hasOverride('collection') === false) { // @codeCoverageIgnore
 	/**
 	 * Returns the result of a collection by name
-<<<<<<< HEAD
-	 *
-	 * @param string $name
-	 * @param array $options
-	 * @return \Kirby\Cms\Collection|null
-	 */
-	function collection(string $name, array $options = [])
-=======
 	 */
 	function collection(string $name): Collection|null
->>>>>>> 282b1e25
 	{
 		return App::instance()->collection($name, $options);
 	}
