--- conflicted
+++ resolved
@@ -32,92 +32,13 @@
     "cypress": "^7.2.0",
     "eslint": "^7.25.0",
     "eslint-plugin-cypress": "^2.11.2",
-<<<<<<< HEAD
     "eslint-plugin-vue": "^7.7.0",
     "postcss-dir-pseudo-class": "^5.0.0",
     "postcss-logical": "^4.0.2",
     "vite": "^2.0.5",
     "vite-plugin-rewrite-all": "^0.1.2",
     "vite-plugin-vue2": "^1.2.2",
-    "vue-docgen-api": "^4.35.0",
+    "vue-docgen-api": "^4.39.0",
     "wait-on": "^5.2.1"
   }
-=======
-    "eslint-plugin-vue": "^6.2.2",
-    "glob": "^7.1.6",
-    "prettier": "^2.1.2",
-    "pretty-quick": "^3.1.0",
-    "raw-loader": "^4.0.2",
-    "sass": "^1.29.0",
-    "sass-loader": "^10.1.0",
-    "vue-docgen-api": "^4.39.0",
-    "vue-template-compiler": "^2.6.12",
-    "wait-on": "^5.3.0"
-  },
-  "babel": {
-    "presets": [
-      "@vue/app"
-    ],
-    "plugins": [
-      "wildcard"
-    ]
-  },
-  "eslintConfig": {
-    "root": true,
-    "extends": [
-      "eslint:recommended",
-      "plugin:cypress/recommended",
-      "plugin:vue/recommended"
-    ],
-    "parserOptions": {
-      "ecmaVersion": 2017,
-      "parser": "babel-eslint"
-    },
-    "rules": {
-      "vue/require-default-prop": "off",
-      "vue/attributes-order": "error",
-      "vue/require-prop-types": "error",
-      "vue/max-attributes-per-line": [
-        "error",
-        {
-          "singleline": 3,
-          "multiline": {
-            "max": 1,
-            "allowFirstLine": false
-          }
-        }
-      ],
-      "vue/html-closing-bracket-newline": [
-        "error",
-        {
-          "singleline": "never",
-          "multiline": "always"
-        }
-      ]
-    },
-    "env": {
-      "node": true
-    }
-  },
-  "postcss": {
-    "plugins": {
-      "autoprefixer": {}
-    }
-  },
-  "browserslist": [
-    "last 2 Android versions",
-    "last 2 Chrome versions",
-    "last 2 ChromeAndroid versions",
-    "last 2 Edge versions",
-    "last 2 Firefox versions",
-    "last 2 FirefoxAndroid versions",
-    "last 2 iOS versions",
-    "last 2 KaiOS versions",
-    "last 2 Safari versions",
-    "last 2 Samsung versions",
-    "last 2 Opera versions",
-    "last 2 OperaMobile versions",
-    "last 2 UCAndroid versions"
-  ]
->>>>>>> 40a7e143
 }