import Vue from "vue";

export default {
	name: "Fiber",
	data() {
		return {
			component: null,
			state: window.fiber,
			key: null
		};
	},
	created() {
		this.$fiber.init(this.state, {
			base: document.querySelector("base").href,
			/**
			 * Returns all custom headers for
			 * each Fiber request
			 * @returns {Object}
			 */
			headers: () => {
				return {
					"X-CSRF": this.$panel.system.csrf
				};
			},
			/**
			 * Handles fatal JSON parsing issues
			 * that cannot be converted to a valid
			 * Fiber request.
			 *
			 * @param {object}
			 */
			onFatal({ text }) {
				window.panel.notification.fatal(text);
			},
			/**
			 * Is being called when a Fiber request
			 * ends. It stops the loader unless
			 * there are still running API requests
			 */
			onFinish: () => {
				if (this.$api.requests.length === 0) {
					this.$panel.isLoading = false;
				}
			},
			/**
			 * Is being called when a new state is pushed
			 *
			 * @param {Object} state
			 */
			onPushState: (state) => {
				window.history.pushState(state, "", state.$url);
			},
			/**
			 * Is being called when a the current state is replaced
			 *
			 * @param {Object} state
			 */
			onReplaceState: (state) => {
				window.history.replaceState(state, "", state.$url);
			},
			/**
			 * Is being called when a Fiber request
			 * starts. The silent option is used to
			 * enable/disable the loader
			 *
			 * @param {object} options
			 */
			onStart: ({ silent }) => {
				// show the loader unless the silent option is activated
				// this is useful i.e. for background reloads (see our locking checks)
				if (silent !== true) {
					this.$panel.isLoading = true;
				}
			},
			/**
			 * Loads the correct view component
			 * and replaces the current state
			 * on every request
			 *
			 * @param {object} state
			 * @param {object} options
			 */
			onSwap: async (state, options) => {
				options = {
					navigate: true,
					replace: false,
					...options
				};

				this.setConfig(state);
				this.setGlobals(state);
<<<<<<< HEAD
				this.setPermissions(state);
=======
				this.setLanguage(state);
				this.setLanguages(state);
				this.setMenu(state);
				this.setMultilang(state);
				this.setSystem(state);
>>>>>>> ab584dec
				this.setTitle(state);
				this.setTranslation(state);
				this.setUrls(state);
				this.setUser(state);

				this.component = state.$view.component;
				this.state = state;
				this.key = options.replace === true ? this.key : state.$view.timestamp;

				if (options.navigate === true) {
					this.navigate();
				}
			},
			/**
			 * Returns global query parameters
			 * that should be added to all requests
			 *
			 * @returns {Object}
			 */
			query: () => {
				return {
					language: this.$panel.language.code
				};
			}
		});

		// back button event
		window.addEventListener("popstate", this.$reload);
	},
	methods: {
		/**
		 * Closes all dialogs and clears a potentially
		 * blocked overflow style
		 */
		navigate() {
			this.$store.dispatch("navigate");
		},

		/**
		 * Temporarily connect new panel
		 *
		 * @param {object} state
		 */
		setConfig(state) {
			if (state.$config) {
				this.$panel.config = state.$config;
			}
		},

		/**
		 * Registers all globals from the state in
		 * the Vue prototype and the window.panel object
		 *
		 * @param {object} state
		 */
		setGlobals(state) {
			[
				"$config",
				"$direction",
				"$language",
				"$languages",
				"$license",
				"$menu",
				"$multilang",
				"$permissions",
				"$searches",
				"$system",
				"$translation",
				"$urls",
				"$user",
				"$view"
			].forEach((key) => {
				if (state[key] !== undefined) {
					Vue.prototype[key] = window.panel[key] = state[key];
				} else {
					Vue.prototype[key] = state[key] = window.panel[key];
				}
			});
		},
  
    /**
     * Temporarily connects the old fiber code with the new language module
		 *
		 * @param {object} state
		 */
		setLanguage(state) {
			if (state.$language === null) {
				this.$panel.language.reset();
			} else if (state.$language) {
				this.$panel.language.set(state.$language);
			}
		},

		/**
		 * Temporarily connects the old fiber code with the new panel
		 *
		 * @param {object} state
		 */
		setLanguages(state) {
			if (state.$languages) {
				this.$panel.languages = state.$languages;
			}
		},

		/**
		 * Temporarily connect the new panel
		 *
		 * @param {object} state
		 */
		setMenu(state) {
			if (state.$menu) {
				this.$panel.menu = state.$menu;
      }
    },

		/**
		 * Temporarily connects the old fiber code with the new panel
		 *
		 * @param {object} state
		 */
		setMultilang(state) {
			this.$panel.multilang = state.$multilang;
		},

		/**
		 * Temporary state setter for the new panel.system module
		 *
		 * @param {object} state
		 */
		setSystem(state) {
			if (state.$system) {
				this.$panel.system.set(state.$system);
			}
		},

		/**
		 * Temporarily connect with the new panel
		 *
		 * @param {object} state
		 */
		setLicense(state) {
			if (typeof state.$license === "boolean") {
				this.$panel.license = state.$license;
			}
		},

		/**
		 * Temp connection for new panel
		 *
		 * @param {object} state
		 */
		setPermissions(state) {
			if (state.$permissions) {
				this.$panel.permissions = state.$permissions;
			}
		},

		/**
		 * Sets the document title on each request
		 *
		 * @param {object} state
		 */
		setTitle(state) {
			// set the document title according to $view.title
			if (state.$view.title) {
				document.title = state.$view.title + " | " + state.$system.title;
			} else {
				document.title = state.$system.title;
			}
		},

		/**
		 * Sets the translation state
		 *
		 * @param {object} state
		 */
		setTranslation(state) {
			if (state.$translation) {
				this.$panel.translation.set(state.$translation);
			}
		},

		/**
		 * Temporarily transfer urls to the new panel
		 *
		 * @param {object} state
		 */
		setUrls(state) {
			if (state.$urls) {
				this.$panel.urls = state.$urls;
      }
    },
        
    /**
     * Temporary state setter for the new user module
		 *
		 * @param {object} state
		 */
		setUser(state) {
			if (state.$user) {
				this.$panel.user.set(state.$user);
			}
		}
	},
	render(h) {
		if (this.component) {
			return h(this.component, {
				key: this.key,
				props: this.state.$view.props
			});
		}
	}
};<|MERGE_RESOLUTION|>--- conflicted
+++ resolved
@@ -89,15 +89,12 @@
 
 				this.setConfig(state);
 				this.setGlobals(state);
-<<<<<<< HEAD
-				this.setPermissions(state);
-=======
 				this.setLanguage(state);
 				this.setLanguages(state);
 				this.setMenu(state);
 				this.setMultilang(state);
+				this.setPermissions(state);
 				this.setSystem(state);
->>>>>>> ab584dec
 				this.setTitle(state);
 				this.setTranslation(state);
 				this.setUrls(state);
@@ -203,6 +200,17 @@
 		},
 
 		/**
+		 * Temporarily connect with the new panel
+		 *
+		 * @param {object} state
+		 */
+		setLicense(state) {
+			if (typeof state.$license === "boolean") {
+				this.$panel.license = state.$license;
+			}
+		},
+
+		/**
 		 * Temporarily connect the new panel
 		 *
 		 * @param {object} state
@@ -223,6 +231,17 @@
 		},
 
 		/**
+		 * Temp connection for new panel
+		 *
+		 * @param {object} state
+		 */
+		setPermissions(state) {
+			if (state.$permissions) {
+				this.$panel.permissions = state.$permissions;
+			}
+		},
+
+		/**
 		 * Temporary state setter for the new panel.system module
 		 *
 		 * @param {object} state
@@ -230,28 +249,6 @@
 		setSystem(state) {
 			if (state.$system) {
 				this.$panel.system.set(state.$system);
-			}
-		},
-
-		/**
-		 * Temporarily connect with the new panel
-		 *
-		 * @param {object} state
-		 */
-		setLicense(state) {
-			if (typeof state.$license === "boolean") {
-				this.$panel.license = state.$license;
-			}
-		},
-
-		/**
-		 * Temp connection for new panel
-		 *
-		 * @param {object} state
-		 */
-		setPermissions(state) {
-			if (state.$permissions) {
-				this.$panel.permissions = state.$permissions;
 			}
 		},
 
