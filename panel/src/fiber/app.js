import Vue from "vue";

export default {
	name: "Fiber",
	data() {
		return {
			component: null,
			state: window.fiber,
			key: null
		};
	},
	created() {
		this.$fiber.init(this.state, {
			base: document.querySelector("base").href,
			/**
			 * Returns all custom headers for
			 * each Fiber request
			 * @returns {Object}
			 */
			headers: () => {
				return {
					"X-CSRF": this.$panel.system.csrf
				};
			},
			/**
			 * Handles fatal JSON parsing issues
			 * that cannot be converted to a valid
			 * Fiber request.
			 *
			 * @param {object}
			 */
			onFatal({ text }) {
				window.panel.notification.fatal(text);
			},
			/**
			 * Is being called when a Fiber request
			 * ends. It stops the loader unless
			 * there are still running API requests
			 */
			onFinish: () => {
				if (this.$api.requests.length === 0) {
					this.$panel.isLoading = false;
				}
			},
			/**
			 * Is being called when a new state is pushed
			 *
			 * @param {Object} state
			 */
			onPushState: (state) => {
				window.history.pushState(state, "", state.$url);
			},
			/**
			 * Is being called when a the current state is replaced
			 *
			 * @param {Object} state
			 */
			onReplaceState: (state) => {
				window.history.replaceState(state, "", state.$url);
			},
			/**
			 * Is being called when a Fiber request
			 * starts. The silent option is used to
			 * enable/disable the loader
			 *
			 * @param {object} options
			 */
			onStart: ({ silent }) => {
				// show the loader unless the silent option is activated
				// this is useful i.e. for background reloads (see our locking checks)
				if (silent !== true) {
					this.$panel.isLoading = true;
				}
			},
			/**
			 * Loads the correct view component
			 * and replaces the current state
			 * on every request
			 *
			 * @param {object} state
			 * @param {object} options
			 */
			onSwap: async (state, options) => {
				options = {
					navigate: true,
					replace: false,
					...options
				};

				this.setGlobals(state);
				this.setLanguage(state);
				this.setLanguages(state);
				this.setMultilang(state);
				this.setSystem(state);
				this.setTitle(state);
				this.setTranslation(state);
<<<<<<< HEAD
				this.setUrls(state);
=======
				this.setUser(state);
>>>>>>> 4c213062

				this.component = state.$view.component;
				this.state = state;
				this.key = options.replace === true ? this.key : state.$view.timestamp;

				if (options.navigate === true) {
					this.navigate();
				}
			},
			/**
			 * Returns global query parameters
			 * that should be added to all requests
			 *
			 * @returns {Object}
			 */
			query: () => {
				return {
					language: this.$panel.language.code
				};
			}
		});

		// back button event
		window.addEventListener("popstate", this.$reload);
	},
	methods: {
		/**
		 * Closes all dialogs and clears a potentially
		 * blocked overflow style
		 */
		navigate() {
			this.$store.dispatch("navigate");
		},

		/**
		 * Registers all globals from the state in
		 * the Vue prototype and the window.panel object
		 *
		 * @param {object} state
		 */
		setGlobals(state) {
			[
				"$config",
				"$direction",
				"$language",
				"$languages",
				"$license",
				"$menu",
				"$multilang",
				"$permissions",
				"$searches",
				"$system",
				"$translation",
				"$urls",
				"$user",
				"$view"
			].forEach((key) => {
				if (state[key] !== undefined) {
					Vue.prototype[key] = window.panel[key] = state[key];
				} else {
					Vue.prototype[key] = state[key] = window.panel[key];
				}
			});
		},

		/**
		 * Temporarily connects the old fiber code with the new language module
		 *
		 * @param {object} state
		 */
		setLanguage(state) {
			if (state.$language === null) {
				this.$panel.language.reset();
			} else if (state.$language) {
				this.$panel.language.set(state.$language);
			}
		},

		/**
		 * Temporarily connects the old fiber code with the new panel
		 *
		 * @param {object} state
		 */
		setLanguages(state) {
			if (state.$languages) {
				this.$panel.languages = state.$languages;
			}
		},

		/**
		 * Temporarily connects the old fiber code with the new panel
		 *
		 * @param {object} state
		 */
		setMultilang(state) {
			this.$panel.multilang = state.$multilang;
		},

		/**
		 * Temporary state setter for the new panel.system module
		 *
		 * @param {object} state
		 */
		setSystem(state) {
			if (state.$system) {
				this.$panel.system.set(state.$system);
			}
		},

		/**
		 * Sets the document title on each request
		 *
		 * @param {object} state
		 */
		setTitle(state) {
			// set the document title according to $view.title
			if (state.$view.title) {
				document.title = state.$view.title + " | " + state.$system.title;
			} else {
				document.title = state.$system.title;
			}
		},

		/**
		 * Sets the translation state
		 *
		 * @param {object} state
		 */
		setTranslation(state) {
			if (state.$translation) {
				this.$panel.translation.set(state.$translation);
			}
		},

		/**
<<<<<<< HEAD
		 * Temporarily transfer urls to the new panel
		 *
		 * @param {object} state
		 */
		setUrls(state) {
			if (state.$urls) {
				this.$panel.urls = state.$urls;
=======
		 * Temporary state setter for the new user module
		 *
		 * @param {object} state
		 */
		setUser(state) {
			if (state.$user) {
				this.$panel.user.set(state.$user);
>>>>>>> 4c213062
			}
		}
	},
	render(h) {
		if (this.component) {
			return h(this.component, {
				key: this.key,
				props: this.state.$view.props
			});
		}
	}
};<|MERGE_RESOLUTION|>--- conflicted
+++ resolved
@@ -94,11 +94,8 @@
 				this.setSystem(state);
 				this.setTitle(state);
 				this.setTranslation(state);
-<<<<<<< HEAD
 				this.setUrls(state);
-=======
 				this.setUser(state);
->>>>>>> 4c213062
 
 				this.component = state.$view.component;
 				this.state = state;
@@ -234,7 +231,6 @@
 		},
 
 		/**
-<<<<<<< HEAD
 		 * Temporarily transfer urls to the new panel
 		 *
 		 * @param {object} state
@@ -242,15 +238,17 @@
 		setUrls(state) {
 			if (state.$urls) {
 				this.$panel.urls = state.$urls;
-=======
-		 * Temporary state setter for the new user module
+      }
+    },
+        
+    /**
+     * Temporary state setter for the new user module
 		 *
 		 * @param {object} state
 		 */
 		setUser(state) {
 			if (state.$user) {
 				this.$panel.user.set(state.$user);
->>>>>>> 4c213062
 			}
 		}
 	},
