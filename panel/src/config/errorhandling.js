export default {
	install(app) {
		/**
		 * Handles promise rejections that have
		 * not been caught
		 *
		 * @param {Event} event
		 */
		window.onunhandledrejection = (event) => {
			event.preventDefault();
<<<<<<< HEAD
			panel.error(event.reason);
=======

			if (window.panel.debug) {
				console.error(event.reason);
			}

			window.panel.notification.error(event.reason);
>>>>>>> 6f032cce
		};

		/**
		 * Handles any Vue errors
		 */
<<<<<<< HEAD
		app.config.errorHandler = panel.error;
=======
		app.config.errorHandler = (error) => {
			if (window.panel.debug) {
				console.error(error);
			}

			window.panel.notification.error(error);
		};
>>>>>>> 6f032cce
	}
};<|MERGE_RESOLUTION|>--- conflicted
+++ resolved
@@ -8,31 +8,12 @@
 		 */
 		window.onunhandledrejection = (event) => {
 			event.preventDefault();
-<<<<<<< HEAD
-			panel.error(event.reason);
-=======
-
-			if (window.panel.debug) {
-				console.error(event.reason);
-			}
-
-			window.panel.notification.error(event.reason);
->>>>>>> 6f032cce
+			window.panel.error(event.reason);
 		};
 
 		/**
 		 * Handles any Vue errors
 		 */
-<<<<<<< HEAD
-		app.config.errorHandler = panel.error;
-=======
-		app.config.errorHandler = (error) => {
-			if (window.panel.debug) {
-				console.error(error);
-			}
-
-			window.panel.notification.error(error);
-		};
->>>>>>> 6f032cce
+		app.config.errorHandler = window.panel.error.bind(window.panel);
 	}
 };