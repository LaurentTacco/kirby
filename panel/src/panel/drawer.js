import { clone } from "@/helpers/object.js";
import Modal, { defaults as modalDefaults } from "./modal.js";
import History from "./history.js";

export const defaults = () => {
	return {
		...modalDefaults(),
		id: null,
		tabId: null
	};
};

export default (panel) => {
	const parent = Modal(panel, "drawer", defaults());

	// shortcut to submit drawers
	panel.events.on("drawer.save", (e) => {
		e.preventDefault();
		panel.drawer.submit();
	});

	return {
		...parent,
		get breadcrumb() {
			return this.history.milestones;
		},
		/**
		 * Closes the drawer and goes back to the
		 * parent one if it has been stored
		 */
		async close() {
			if (this.isOpen === false) {
				return;
			}

			this.history.removeLast();

			// no more items in the history
			if (this.history.isEmpty() === true) {
				this.reset();
				this.isOpen = false;
				this.emit("close");
				return;
			}

			return this.open(this.history.last());
		},

		goTo(id) {
			const state = this.history.goto(id);

			if (state !== undefined) {
				this.open(state);
			}
		},

		history: History(),

		get icon() {
			return this.props.icon ?? "box";
		},

		async open(feature, options = {}) {
			await parent.open.call(this, feature, options);

<<<<<<< HEAD
			// open the first tab
=======
			// add the parent to the drawer if it's not the same
			if (this.path !== parentDrawer?.path) {
				this.parent = parentDrawer;
			}

			// open the provided or first tab
>>>>>>> 87707f8a
			this.openTab();

			// get the current state and add it to the list of parents
			const state = this.state();

			// add the drawer to the history
			if (feature.replace === true) {
				this.history.replace(-1, state);
			} else {
				this.history.add(state);
			}

			return state;
		},
<<<<<<< HEAD

		openTab(tabId) {
=======
		openTab(tabId = this.tabId) {
>>>>>>> 87707f8a
			tabId = tabId || Object.keys(this.tabs)[0];

			if (!tabId) {
				return false;
			}

			this.tabId = tabId;
			this.emit("openTab", tabId);
		},

		get tab() {
			return this.tabs[this.tabId] ?? null;
		},
		get tabs() {
			return this.props?.tabs ?? {};
		},
		get title() {
			return this.props.title;
		}
	};
};<|MERGE_RESOLUTION|>--- conflicted
+++ resolved
@@ -63,16 +63,7 @@
 		async open(feature, options = {}) {
 			await parent.open.call(this, feature, options);
 
-<<<<<<< HEAD
-			// open the first tab
-=======
-			// add the parent to the drawer if it's not the same
-			if (this.path !== parentDrawer?.path) {
-				this.parent = parentDrawer;
-			}
-
 			// open the provided or first tab
->>>>>>> 87707f8a
 			this.openTab();
 
 			// get the current state and add it to the list of parents
@@ -87,12 +78,8 @@
 
 			return state;
 		},
-<<<<<<< HEAD
 
-		openTab(tabId) {
-=======
 		openTab(tabId = this.tabId) {
->>>>>>> 87707f8a
 			tabId = tabId || Object.keys(this.tabs)[0];
 
 			if (!tabId) {
