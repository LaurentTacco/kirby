import Feature, { defaults as featureDefaults } from "./feature.js";

export const defaults = () => {
	return {
		...featureDefaults(),
		breadcrumb: [],
		breadcrumbLabel: null,
		icon: null,
		id: null,
		link: null,
		search: "pages",
		timestamp: null,
		title: null
	};
};

export default (panel) => {
	const parent = Feature(panel, "view", defaults());

	return {
		...parent,

		/**
		 * Setting the active view state
		 * will also change the document title
		 * and the browser URL
		 *
		 * @param {object} state
		 * @returns {string}
		 */
		set(state) {
			// reuse the parent state setter, but with
			// the view bound as this
			parent.set.call(this, state);

			// change the document title
			panel.title = this.title;

			// get the current url
			const url = this.url().toString();

			// change the browser location if the path changed
<<<<<<< HEAD
			if (window.location.toString() !== this.url().toString()) {
				window.history.pushState(null, null, this.path);
=======
			if (window.location.toString() !== url) {
				window.history.pushState(null, null, url);
>>>>>>> 966c9b28
			}
		},

		/**
		 * Submitting view form values is not
		 * implemented yet
		 */
		async submit() {
			throw new Error("Not yet implemented");
		}
	};
};<|MERGE_RESOLUTION|>--- conflicted
+++ resolved
@@ -40,13 +40,8 @@
 			const url = this.url().toString();
 
 			// change the browser location if the path changed
-<<<<<<< HEAD
-			if (window.location.toString() !== this.url().toString()) {
-				window.history.pushState(null, null, this.path);
-=======
 			if (window.location.toString() !== url) {
 				window.history.pushState(null, null, url);
->>>>>>> 966c9b28
 			}
 		},
 
