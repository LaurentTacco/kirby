--- conflicted
+++ resolved
@@ -1,59 +1,48 @@
-<<<<<<< HEAD
-=======
-export default {
-  camelToKebab(string) {
-    return string.replace(/([a-z0-9])([A-Z])/g, "$1-$2").toLowerCase();
-  },
-  escapeHTML(string) {
-    /**
-     * Source: https://github.com/janl/mustache.js/blob/v4.2.0/mustache.js#L60-L75
-     * 
-     * The MIT License
-     *
-     * Copyright (c) 2009 Chris Wanstrath (Ruby)
-     * Copyright (c) 2010-2014 Jan Lehnardt (JavaScript)
-     * Copyright (c) 2010-2015 The mustache.js community
-     * 
-     * Permission is hereby granted, free of charge, to any person obtaining a
-     * copy of this software and associated documentation files (the "Software"),
-     * to deal in the Software without restriction, including without limitation
-     * the rights to use, copy, modify, merge, publish, distribute, sublicense,
-     * and/or sell copies of the Software, and to permit persons to whom the
-     * Software is furnished to do so, subject to the following conditions:
-     * 
-     * The above copyright notice and this permission notice shall be included
-     * in all copies or substantial portions of the Software.
-     * 
-     * THE SOFTWARE IS PROVIDED "AS IS", WITHOUT WARRANTY OF ANY KIND, EXPRESS
-     * OR IMPLIED, INCLUDING BUT NOT LIMITED TO THE WARRANTIES OF MERCHANTABILITY,
-     * FITNESS FOR A PARTICULAR PURPOSE AND NONINFRINGEMENT. IN NO EVENT SHALL THE
-     * AUTHORS OR COPYRIGHT HOLDERS BE LIABLE FOR ANY CLAIM, DAMAGES OR OTHER LIABILITY,
-     * WHETHER IN AN ACTION OF CONTRACT, TORT OR OTHERWISE, ARISING FROM, OUT OF OR IN
-     * CONNECTION WITH THE SOFTWARE OR THE USE OR OTHER DEALINGS IN THE SOFTWARE.
-     */
-    const entityMap = {
-      '&': '&amp;',
-      '<': '&lt;',
-      '>': '&gt;',
-      '"': '&quot;',
-      "'": '&#39;',
-      '/': '&#x2F;',
-      '`': '&#x60;',
-      '=': '&#x3D;'
-    };
-
-    return String(string).replace(/[&<>"'`=/]/g, (char) => {
-      return entityMap[char];
-    });
-  },
-  hasEmoji(string) {
-    if (typeof string !== "string") {
-      return false;
-    }
->>>>>>> 33953892
-
 export function camelToKebab(string) {
   return string.replace(/([a-z0-9])([A-Z])/g, "$1-$2").toLowerCase();
+}
+
+/**
+  * Source: https://github.com/janl/mustache.js/blob/v4.2.0/mustache.js#L60-L75
+  * 
+  * The MIT License
+  *
+  * Copyright (c) 2009 Chris Wanstrath (Ruby)
+  * Copyright (c) 2010-2014 Jan Lehnardt (JavaScript)
+  * Copyright (c) 2010-2015 The mustache.js community
+  * 
+  * Permission is hereby granted, free of charge, to any person obtaining a
+  * copy of this software and associated documentation files (the "Software"),
+  * to deal in the Software without restriction, including without limitation
+  * the rights to use, copy, modify, merge, publish, distribute, sublicense,
+  * and/or sell copies of the Software, and to permit persons to whom the
+  * Software is furnished to do so, subject to the following conditions:
+  * 
+  * The above copyright notice and this permission notice shall be included
+  * in all copies or substantial portions of the Software.
+  * 
+  * THE SOFTWARE IS PROVIDED "AS IS", WITHOUT WARRANTY OF ANY KIND, EXPRESS
+  * OR IMPLIED, INCLUDING BUT NOT LIMITED TO THE WARRANTIES OF MERCHANTABILITY,
+  * FITNESS FOR A PARTICULAR PURPOSE AND NONINFRINGEMENT. IN NO EVENT SHALL THE
+  * AUTHORS OR COPYRIGHT HOLDERS BE LIABLE FOR ANY CLAIM, DAMAGES OR OTHER LIABILITY,
+  * WHETHER IN AN ACTION OF CONTRACT, TORT OR OTHERWISE, ARISING FROM, OUT OF OR IN
+  * CONNECTION WITH THE SOFTWARE OR THE USE OR OTHER DEALINGS IN THE SOFTWARE.
+  */
+export function escapeHTML(string) {
+  const entityMap = {
+    '&': '&amp;',
+    '<': '&lt;',
+    '>': '&gt;',
+    '"': '&quot;',
+    "'": '&#39;',
+    '/': '&#x2F;',
+    '`': '&#x60;',
+    '=': '&#x3D;'
+  };
+
+  return String(string).replace(/[&<>"'`=/]/g, (char) => {
+    return entityMap[char];
+  });
 }
 
 export function hasEmoji(string) {
