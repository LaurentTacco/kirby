import "./array.js";
import clipboard from "./clipboard.js";
import color from "./color.js";
import debounce from "./debounce.js";
import embed from "./embed.js";
import field from "./field.js";
import focus from "./focus.js";
import isComponent from "./isComponent.js";
import isUploadEvent from "./isUploadEvent.js";
import keyboard from "./keyboard.js";
import object from "./object.js";
import ratio from "./ratio.js";
import sort from "./sort.js";
import string from "./string.js";
import upload from "./upload.js";
import url from "./url.js";

import "./regex.js";

export default {
<<<<<<< HEAD
	install(Vue) {
		/**
		 * Array.sortBy()
		 */
		Array.prototype.sortBy = function (sortBy) {
			const sort = Vue.prototype.$helper.sort();
			const options = sortBy.split(" ");
			const field = options[0];
			const direction = options[1] || "asc";

			return this.sort((a, b) => {
				const valueA = String(a[field]).toLowerCase();
				const valueB = String(b[field]).toLowerCase();

				if (direction === "desc") {
					return sort(valueB, valueA);
				} else {
					return sort(valueA, valueB);
				}
			});
		};

		/**
		 * Array.split()
		 */
		Array.prototype.split = function (delimiter) {
			return this.reduce(
				(entries, entry) => {
					if (entry === delimiter) {
						entries.push([]);
					} else {
						entries[entries.length - 1].push(entry);
					}
					return entries;
				},
				[[]]
			);
		};

		Vue.prototype.$helper = {
=======
	install(app) {
		app.prototype.$helper = {
>>>>>>> e89021b7
			clipboard,
			clone: object.clone,
			color,
			embed,
			focus,
			isComponent,
			isUploadEvent,
			debounce,
			field,
			keyboard,
			object,
			pad: string.pad,
			ratio,
			slug: string.slug,
			sort,
			string,
			upload,
			url,
			uuid: string.uuid
		};

		app.prototype.$esc = string.escapeHTML;
	}
};<|MERGE_RESOLUTION|>--- conflicted
+++ resolved
@@ -18,51 +18,8 @@
 import "./regex.js";
 
 export default {
-<<<<<<< HEAD
-	install(Vue) {
-		/**
-		 * Array.sortBy()
-		 */
-		Array.prototype.sortBy = function (sortBy) {
-			const sort = Vue.prototype.$helper.sort();
-			const options = sortBy.split(" ");
-			const field = options[0];
-			const direction = options[1] || "asc";
-
-			return this.sort((a, b) => {
-				const valueA = String(a[field]).toLowerCase();
-				const valueB = String(b[field]).toLowerCase();
-
-				if (direction === "desc") {
-					return sort(valueB, valueA);
-				} else {
-					return sort(valueA, valueB);
-				}
-			});
-		};
-
-		/**
-		 * Array.split()
-		 */
-		Array.prototype.split = function (delimiter) {
-			return this.reduce(
-				(entries, entry) => {
-					if (entry === delimiter) {
-						entries.push([]);
-					} else {
-						entries[entries.length - 1].push(entry);
-					}
-					return entries;
-				},
-				[[]]
-			);
-		};
-
-		Vue.prototype.$helper = {
-=======
 	install(app) {
 		app.prototype.$helper = {
->>>>>>> e89021b7
 			clipboard,
 			clone: object.clone,
 			color,
