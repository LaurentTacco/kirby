import Vue from "vue";
import Vuex from "vuex";

// store modules
import blocks from "./modules/blocks.js";
import content from "./modules/content.js";
import drawers from "./modules/drawers.js";
import notification from "./modules/notification.js";

Vue.use(Vuex);

export default new Vuex.Store({
  // eslint-disable-next-line
  strict: process.env.NODE_ENV !== "production",
  state: {
    dialog: null,
    drag: null,
    fatal: null,
    isLoading: false
  },
  mutations: {
    SET_DIALOG(state, dialog) {
      state.dialog = dialog;
    },
    SET_DRAG(state, drag) {
      state.drag = drag;
    },
    SET_FATAL(state, html) {
      state.fatal = html;
    },
    SET_LOADING(state, loading) {
      state.isLoading = loading;
    }
  },
  actions: {
    dialog(context, dialog) {
      context.commit("SET_DIALOG", dialog);
    },
    drag(context, drag) {
      context.commit("SET_DRAG", drag);
    },
    fatal(context, html) {
      context.commit("SET_FATAL", html);
    },
    isLoading(context, loading) {
<<<<<<< HEAD
      context.commit(loading === true ? "START_LOADING" : "STOP_LOADING");
    },
    navigate(context) {
      context.dispatch("dialog", null);
      context.dispatch("drawers/close");
=======
      context.commit("SET_LOADING", loading === true);
>>>>>>> b3b4d315
    }
  },
  modules: {
    blocks: blocks,
    content: content,
    drawers: drawers,
    notification: notification
  }
});<|MERGE_RESOLUTION|>--- conflicted
+++ resolved
@@ -43,15 +43,11 @@
       context.commit("SET_FATAL", html);
     },
     isLoading(context, loading) {
-<<<<<<< HEAD
-      context.commit(loading === true ? "START_LOADING" : "STOP_LOADING");
+      context.commit("SET_LOADING", loading === true);
     },
     navigate(context) {
       context.dispatch("dialog", null);
       context.dispatch("drawers/close");
-=======
-      context.commit("SET_LOADING", loading === true);
->>>>>>> b3b4d315
     }
   },
   modules: {
