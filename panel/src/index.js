import Vue, { h, reactive } from "vue";

import Api from "./config/api.js";
import App from "./fiber/app.js";
import Components from "./components/index.js";
import ErrorHandling from "./config/errorhandling";
import Events from "./panel/events.js";
import Fiber from "./fiber/plugin.js";
import Helpers from "./helpers/index.js";
import I18n from "./config/i18n.js";
import Language from "./panel/language.js";
import Legacy from "./config/legacy.js";
import Libraries from "./libraries/index.js";
import Notification from "./panel/notification.js";
import Panel from "./panel/panel.js";
import store from "./store/store.js";
import System from "./panel/system.js";
import Translation from "./panel/translation.js";
import User from "./panel/user.js";
import Vuelidate from "vuelidate";

Vue.config.productionTip = false;
Vue.config.devtools = true;

const app = new Vue({
	store,
	created() {
		/**
		 * Shortcut to the panel for all components
		 */
		Vue.prototype.$panel = window.panel;

		/**
		 * Make the new panel temporarily available in the console
		 * to test features manually
		 */
		window.p = Panel.create(Vue, window.panel.plugins);

		/**
		 * Temporary polyfill until this is all
		 * bundled under window.panel
		 */
		this.$panel.plugins = window.p.plugins;

		/**
		 * This is temporary panel setup
		 * code until the entire panel.js class is there
		 */
		this.$panel.events = Events();
		this.$panel.isLoading = false;
<<<<<<< HEAD
		this.$panel.menu = window.fiber.$menu;
		this.$panel.notification = Notification();
=======
		this.$panel.notification = Notification();
		this.$panel.language = Language();
		this.$panel.languages = window.fiber.$languages;
		this.$panel.multilang = window.fiber.$multilang;
		this.$panel.notification = Notification();
		this.$panel.system = System();
>>>>>>> a0411501
		this.$panel.translation = Translation();
		this.$panel.urls = window.fiber.$urls;
		this.$panel.user = User();

		/**
		 * shortcut for the translation method
		 */
		this.$panel.t = this.$panel.translation.translate.bind(
			this.$panel.translation
		);

		/**
		 * Make notification reactive. This will be done in
		 * the Panel object later
		 */
		reactive(this.$panel);

		/**
		 * Delegate all required window events to the
		 * event emitter
		 */
		this.$panel.events.subscribe();

		/**
		 * Register all created plugins
		 */
		this.$panel.plugins.created.forEach((plugin) => plugin(this));

		this.$store.dispatch("content/init");
	},
	render: () => h(App)
});

// Global styles
import "./styles/variables.css";
import "./styles/reset.css";
import "./styles/animations.css";

// Load functionalities
Vue.use(ErrorHandling, window.panel);
Vue.use(Legacy);
Vue.use(Helpers);
Vue.use(Libraries);
Vue.use(Api, window.panel);
Vue.use(I18n);
Vue.use(Fiber);
Vue.use(Vuelidate);
Vue.use(Components);

// Load CSS utilities after components
// to increase specificity
import "./styles/utilities.css";

app.$mount("#app");<|MERGE_RESOLUTION|>--- conflicted
+++ resolved
@@ -48,17 +48,12 @@
 		 */
 		this.$panel.events = Events();
 		this.$panel.isLoading = false;
-<<<<<<< HEAD
-		this.$panel.menu = window.fiber.$menu;
-		this.$panel.notification = Notification();
-=======
-		this.$panel.notification = Notification();
 		this.$panel.language = Language();
 		this.$panel.languages = window.fiber.$languages;
+		this.$panel.menu = window.fiber.$menu;
 		this.$panel.multilang = window.fiber.$multilang;
 		this.$panel.notification = Notification();
 		this.$panel.system = System();
->>>>>>> a0411501
 		this.$panel.translation = Translation();
 		this.$panel.urls = window.fiber.$urls;
 		this.$panel.user = User();
