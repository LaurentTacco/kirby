--- conflicted
+++ resolved
@@ -18,9 +18,8 @@
  * Global styles need to be loaded before
  * components
  */
-import "./styles/variables.css";
+import "./styles/config.css";
 import "./styles/reset.css";
-import "./styles/animations.css";
 
 /**
  * Load all relevant Vue plugins
@@ -30,6 +29,12 @@
 Vue.use(Libraries);
 Vue.use(Vuelidate);
 Vue.use(Components);
+
+/**
+ * Load CSS utilities after components
+ * to increase specificity
+ */
+import "./styles/utilities.css";
 
 /**
  * Create the Panel instance
@@ -54,27 +59,11 @@
 });
 
 /**
-<<<<<<< HEAD
- * Global styles need to be loaded before
- * components
- */
-import "./styles/config.css";
-import "./styles/reset.css";
-
-/**
-=======
->>>>>>> f56a084f
  * Additional functionalities and app configuration
  */
 Vue.use(I18n);
 Vue.use(ErrorHandling);
 Vue.use(Legacy);
-
-/**
- * Load CSS utilities after components
- * to increase specificity
- */
-import "./styles/utilities.css";
 
 // :has() CSS polyfill
 // TODO: remove when Firefox supports CSS :has
