import Vue, { h, reactive } from "vue";

import Api from "./config/api.js";
import App from "./fiber/app.js";
import Components from "./components/index.js";
import ErrorHandling from "./config/errorhandling";
import Events from "./panel/events.js";
import Fiber from "./fiber/plugin.js";
import Helpers from "./helpers/index.js";
import I18n from "./config/i18n.js";
import Language from "./panel/language.js";
import Legacy from "./config/legacy.js";
import Libraries from "./libraries/index.js";
import Notification from "./panel/notification.js";
import Panel from "./panel/panel.js";
import store from "./store/store.js";
import System from "./panel/system.js";
import Translation from "./panel/translation.js";
import User from "./panel/user.js";
import Vuelidate from "vuelidate";

Vue.config.productionTip = false;
Vue.config.devtools = true;

const app = new Vue({
	store,
	created() {
		/**
		 * Shortcut to the panel for all components
		 */
		Vue.prototype.$panel = window.panel;

		/**
		 * Make the new panel temporarily available in the console
		 * to test features manually
		 */
		window.p = Panel.create(Vue, window.panel.plugins);

		/**
		 * Temporary polyfill until this is all
		 * bundled under window.panel
		 */
		this.$panel.plugins = window.p.plugins;

		/**
		 * This is temporary panel setup
		 * code until the entire panel.js class is there
		 */
<<<<<<< HEAD
		this.$panel.config = window.fiber.$config;
		this.$panel.debug = this.$panel.config.debug;
		this.$panel.events = Events();
		this.$panel.isLoading = false;
		this.$panel.notification = Notification();
=======
		this.$panel.events = Events();
		this.$panel.isLoading = false;
		this.$panel.language = Language();
		this.$panel.languages = window.fiber.$languages;
		this.$panel.license = window.fiber.$license;
		this.$panel.menu = window.fiber.$menu;
		this.$panel.multilang = window.fiber.$multilang;
		this.$panel.notification = Notification();
		this.$panel.system = System();
>>>>>>> 395721df
		this.$panel.translation = Translation();
		this.$panel.urls = window.fiber.$urls;
		this.$panel.user = User();

		/**
		 * shortcut for the translation method
		 */
		this.$panel.t = this.$panel.translation.translate.bind(
			this.$panel.translation
		);

		/**
		 * Make notification reactive. This will be done in
		 * the Panel object later
		 */
		reactive(this.$panel);

		/**
		 * Delegate all required window events to the
		 * event emitter
		 */
		this.$panel.events.subscribe();

		/**
		 * Register all created plugins
		 */
		this.$panel.plugins.created.forEach((plugin) => plugin(this));

		this.$store.dispatch("content/init");
	},
	render: () => h(App)
});

// Global styles
import "./styles/variables.css";
import "./styles/reset.css";
import "./styles/animations.css";

// Load functionalities
Vue.use(ErrorHandling, window.panel);
Vue.use(Legacy);
Vue.use(Helpers);
Vue.use(Libraries);
Vue.use(Api, window.panel);
Vue.use(I18n);
Vue.use(Fiber);
Vue.use(Vuelidate);
Vue.use(Components);

// Load CSS utilities after components
// to increase specificity
import "./styles/utilities.css";

app.$mount("#app");<|MERGE_RESOLUTION|>--- conflicted
+++ resolved
@@ -46,13 +46,8 @@
 		 * This is temporary panel setup
 		 * code until the entire panel.js class is there
 		 */
-<<<<<<< HEAD
 		this.$panel.config = window.fiber.$config;
 		this.$panel.debug = this.$panel.config.debug;
-		this.$panel.events = Events();
-		this.$panel.isLoading = false;
-		this.$panel.notification = Notification();
-=======
 		this.$panel.events = Events();
 		this.$panel.isLoading = false;
 		this.$panel.language = Language();
@@ -62,7 +57,6 @@
 		this.$panel.multilang = window.fiber.$multilang;
 		this.$panel.notification = Notification();
 		this.$panel.system = System();
->>>>>>> 395721df
 		this.$panel.translation = Translation();
 		this.$panel.urls = window.fiber.$urls;
 		this.$panel.user = User();
