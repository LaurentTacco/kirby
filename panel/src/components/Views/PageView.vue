<template>
  <k-inside :lock="lock">
    <k-view :data-locked="isLocked" class="k-page-view">
      <k-header
        :editable="permissions.changeTitle && !isLocked"
        :tab="tab.name"
        :tabs="tabs"
        @edit="$dialog($view.path + '/changeTitle')"
      >
        {{ model.title }}
        <template #left>
          <k-button-group>
            <k-button
              v-if="permissions.preview && model.previewUrl"
              :responsive="true"
              :link="model.previewUrl"
              target="_blank"
              icon="open"
            >
              {{ $t('open') }}
            </k-button>
            <k-status-icon
              v-if="status"
              :status="model.status"
              :disabled="!permissions.changeStatus || isLocked"
              :responsive="true"
              :text="status.label"
              @click="$dialog($view.path + '/changeStatus')"
            />
            <k-dropdown>
              <k-button
                :responsive="true"
                :disabled="isLocked === true"
                icon="cog"
                @click="$refs.settings.toggle()"
              >
                {{ $t('settings') }}
              </k-button>
              <k-dropdown-content
                ref="settings"
                :options="options"
              />
            </k-dropdown>

            <k-languages-dropdown />
          </k-button-group>
        </template>

<<<<<<< HEAD
        <template #right>
          <k-prev-next
            v-if="model.id"
            :prev="prev"
            :next="next"
          />
        </template>
      </k-header>
=======
      <k-prev-next
        v-if="page.id"
        slot="right"
        :prev="prev"
        :next="next"
      />
    </k-header>

    <k-sections
      v-if="page.id"
      :blueprint="blueprint"
      :empty="$t('page.blueprint', { template: $esc(blueprint) })"
      :parent="$api.pages.url(page.id)"
      :tab="tab"
      :tabs="tabs"
    />
>>>>>>> 33953892

      <k-sections
        :blueprint="blueprint"
        :empty="$t('page.blueprint', { template: blueprint })"
        :lock="lock"
        :parent="$api.pages.url(model.id)"
        :tab="tab"
      />
    </k-view>
  </k-inside>
</template>

<script>
import ModelView from "./ModelView.vue";

export default {
  extends: ModelView,
  props: {
    status: Object
  },
  computed: {
    id() {
      return "pages/" + this.model.id;
    },
    options() {
      return async ready => {
        const options = await this.$api.pages.options(this.model.id);
        ready(options);
      };
    }
  }
};
</script><|MERGE_RESOLUTION|>--- conflicted
+++ resolved
@@ -46,7 +46,6 @@
           </k-button-group>
         </template>
 
-<<<<<<< HEAD
         <template #right>
           <k-prev-next
             v-if="model.id"
@@ -55,28 +54,10 @@
           />
         </template>
       </k-header>
-=======
-      <k-prev-next
-        v-if="page.id"
-        slot="right"
-        :prev="prev"
-        :next="next"
-      />
-    </k-header>
-
-    <k-sections
-      v-if="page.id"
-      :blueprint="blueprint"
-      :empty="$t('page.blueprint', { template: $esc(blueprint) })"
-      :parent="$api.pages.url(page.id)"
-      :tab="tab"
-      :tabs="tabs"
-    />
->>>>>>> 33953892
 
       <k-sections
         :blueprint="blueprint"
-        :empty="$t('page.blueprint', { template: blueprint })"
+        :empty="$t('page.blueprint', { template: $esc(blueprint) })"
         :lock="lock"
         :parent="$api.pages.url(model.id)"
         :tab="tab"
