<template>
<<<<<<< HEAD
	<k-inside
		:data-locked="isLocked"
		:data-id="model.id"
		:data-template="blueprint"
		class="k-file-view"
	>
		<template #topbar>
			<k-prev-next :prev="prev" :next="next" />
=======
	<k-inside>
		<div
			:data-locked="isLocked"
			:data-id="model.id"
			:data-template="blueprint"
			class="k-file-view"
		>
			<k-file-preview v-bind="preview" :focusable="isFocusable" />
			<k-view class="k-file-content">
				<k-header
					:editable="permissions.changeName && !isLocked"
					:tab="tab.name"
					:tabs="tabs"
					@edit="$dialog(id + '/changeName')"
				>
					{{ model.filename }}
					<template #left>
						<k-button-group>
							<k-dropdown class="k-file-view-options">
								<k-button
									:disabled="isLocked"
									:responsive="true"
									:text="$t('settings')"
									icon="cog"
									@click="$refs.settings.toggle()"
								/>
								<k-dropdown-content
									ref="settings"
									:options="$dropdown(id)"
									@action="action"
								/>
							</k-dropdown>
							<k-languages-dropdown />
						</k-button-group>
					</template>
					<template #right>
						<k-prev-next :prev="prev" :next="next" />
					</template>
				</k-header>
				<k-sections
					:blueprint="blueprint"
					:empty="$t('file.blueprint', { blueprint: $esc(blueprint) })"
					:lock="lock"
					:parent="id"
					:tab="tab"
				/>
			</k-view>
		</div>
		<template #footer>
			<k-form-buttons :lock="lock" />
>>>>>>> ff4437fb
		</template>

		<k-file-preview v-bind="preview" :focusable="isFocusable" />

		<k-header
			:editable="permissions.changeName && !isLocked"
			@edit="$dialog(id + '/changeName')"
		>
			{{ model.filename }}
			<template #buttons>
				<k-button-group>
					<k-button
						:link="preview.url"
						:responsive="true"
						:text="$t('open')"
						class="k-file-view-options"
						icon="open"
						size="sm"
						target="_blank"
						variant="filled"
					/>
					<k-dropdown class="k-file-view-options">
						<k-button
							:disabled="isLocked"
							:dropdown="true"
							:responsive="true"
							:text="$t('settings')"
							icon="cog"
							size="sm"
							variant="filled"
							@click="$refs.settings.toggle()"
						/>
						<k-dropdown-content
							ref="settings"
							:options="$dropdown(id)"
							@action="action"
						/>
					</k-dropdown>
					<k-languages-dropdown />
				</k-button-group>

				<k-form-buttons :lock="lock" />
			</template>
		</k-header>

		<k-model-tabs :tab="tab.name" :tabs="tabs" />

		<k-sections
			:blueprint="blueprint"
			:empty="$t('file.blueprint', { blueprint: $esc(blueprint) })"
			:lock="lock"
			:parent="id"
			:tab="tab"
		/>

		<k-upload ref="upload" @success="onUpload" />
	</k-inside>
</template>

<script>
import ModelView from "./ModelView.vue";

export default {
	extends: ModelView,
	props: {
		preview: Object
	},
	computed: {
		isFocusable() {
			return (
				!this.isLocked &&
				this.permissions.update &&
				(!window.panel.multilang ||
					window.panel.languages.length === 0 ||
					window.panel.language.default)
			);
		}
	},
	methods: {
		action(action) {
			switch (action) {
				case "replace":
					return this.$panel.upload.replace({
						...this.preview,
						...this.model
					});
			}
		}
	}
};
</script><|MERGE_RESOLUTION|>--- conflicted
+++ resolved
@@ -1,5 +1,4 @@
 <template>
-<<<<<<< HEAD
 	<k-inside
 		:data-locked="isLocked"
 		:data-id="model.id"
@@ -8,58 +7,6 @@
 	>
 		<template #topbar>
 			<k-prev-next :prev="prev" :next="next" />
-=======
-	<k-inside>
-		<div
-			:data-locked="isLocked"
-			:data-id="model.id"
-			:data-template="blueprint"
-			class="k-file-view"
-		>
-			<k-file-preview v-bind="preview" :focusable="isFocusable" />
-			<k-view class="k-file-content">
-				<k-header
-					:editable="permissions.changeName && !isLocked"
-					:tab="tab.name"
-					:tabs="tabs"
-					@edit="$dialog(id + '/changeName')"
-				>
-					{{ model.filename }}
-					<template #left>
-						<k-button-group>
-							<k-dropdown class="k-file-view-options">
-								<k-button
-									:disabled="isLocked"
-									:responsive="true"
-									:text="$t('settings')"
-									icon="cog"
-									@click="$refs.settings.toggle()"
-								/>
-								<k-dropdown-content
-									ref="settings"
-									:options="$dropdown(id)"
-									@action="action"
-								/>
-							</k-dropdown>
-							<k-languages-dropdown />
-						</k-button-group>
-					</template>
-					<template #right>
-						<k-prev-next :prev="prev" :next="next" />
-					</template>
-				</k-header>
-				<k-sections
-					:blueprint="blueprint"
-					:empty="$t('file.blueprint', { blueprint: $esc(blueprint) })"
-					:lock="lock"
-					:parent="id"
-					:tab="tab"
-				/>
-			</k-view>
-		</div>
-		<template #footer>
-			<k-form-buttons :lock="lock" />
->>>>>>> ff4437fb
 		</template>
 
 		<k-file-preview v-bind="preview" :focusable="isFocusable" />
@@ -114,8 +61,6 @@
 			:parent="id"
 			:tab="tab"
 		/>
-
-		<k-upload ref="upload" @success="onUpload" />
 	</k-inside>
 </template>
 
