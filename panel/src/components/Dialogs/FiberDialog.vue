<template>
	<component
		:is="$panel.dialog.component"
		:key="$panel.dialog.timestamp"
		ref="dialog"
		v-bind="$panel.dialog.props"
		:disabled="$panel.dialog.isLoading"
		:visible="true"
	/>
<<<<<<< HEAD
</template>

<script>
export default {
	props: {
		code: Number,
		component: String,
		path: String,
		props: Object,
		referrer: String
	},
	data() {
		return {
			isProcessing: false
		};
	},
	methods: {
		close() {
			this.$refs.dialog.close();
		},
		onCancel() {
			if (typeof this.$store.state.dialog.cancel === "function") {
				this.$store.state.dialog.cancel({ dialog: this });
			}
		},
		async onSubmit(value) {
			// do not handle a new request while a request is in progress
			if (this.isProcessing === true) {
				return false;
			}

			let dialog = null;
			this.isProcessing = true;

			try {
				if (typeof this.$store.state.dialog.submit === "function") {
					dialog = await this.$store.state.dialog.submit({
						dialog: this,
						value
					});
				} else if (this.path) {
					dialog = await this.$request(this.path, {
						body: value,
						method: "POST",
						type: "$dialog",
						headers: {
							"X-Fiber-Referrer": this.referrer
						}
					});
				} else {
					throw "The dialog needs a submit action or a dialog route path to be submitted";
				}

				// json parsing failed and
				// the fatal dialog is taking over
				if (dialog === false) {
					return false;
				}

				// everything went fine. We can close the dialog,
				// show the smiley in the topbar, fire events that
				// might have been defined in the response
				if (!dialog.dialog) {
					this.$refs.dialog.success(dialog);
				}

				// dispatch store actions that might have been defined in the response
				if (dialog.dispatch) {
					Object.keys(dialog.dispatch).forEach((event) => {
						const payload = dialog.dispatch[event];
						this.$store.dispatch(
							event,
							Array.isArray(payload) === true ? [...payload] : payload
						);
					});
				}

				// redirect or reload
				if (dialog.redirect) {
					this.redirect(dialog.redirect);
				} else {
					this.$reload(dialog.reload || {});
				}
			} catch (e) {
				this.$refs.dialog.error(e);
			} finally {
				this.isProcessing = false;
			}
		},
		redirect(redirect) {
			if (typeof redirect === "string") {
				redirect = { url: redirect };
			}

			if (redirect.type === "dialog") {
				this.$dialog(redirect.url, redirect);
			} else {
				this.$go(redirect.url, redirect);
			}
		}
	}
};
</script>
=======
</template>
>>>>>>> b29a1734
<|MERGE_RESOLUTION|>--- conflicted
+++ resolved
@@ -7,110 +7,4 @@
 		:disabled="$panel.dialog.isLoading"
 		:visible="true"
 	/>
-<<<<<<< HEAD
-</template>
-
-<script>
-export default {
-	props: {
-		code: Number,
-		component: String,
-		path: String,
-		props: Object,
-		referrer: String
-	},
-	data() {
-		return {
-			isProcessing: false
-		};
-	},
-	methods: {
-		close() {
-			this.$refs.dialog.close();
-		},
-		onCancel() {
-			if (typeof this.$store.state.dialog.cancel === "function") {
-				this.$store.state.dialog.cancel({ dialog: this });
-			}
-		},
-		async onSubmit(value) {
-			// do not handle a new request while a request is in progress
-			if (this.isProcessing === true) {
-				return false;
-			}
-
-			let dialog = null;
-			this.isProcessing = true;
-
-			try {
-				if (typeof this.$store.state.dialog.submit === "function") {
-					dialog = await this.$store.state.dialog.submit({
-						dialog: this,
-						value
-					});
-				} else if (this.path) {
-					dialog = await this.$request(this.path, {
-						body: value,
-						method: "POST",
-						type: "$dialog",
-						headers: {
-							"X-Fiber-Referrer": this.referrer
-						}
-					});
-				} else {
-					throw "The dialog needs a submit action or a dialog route path to be submitted";
-				}
-
-				// json parsing failed and
-				// the fatal dialog is taking over
-				if (dialog === false) {
-					return false;
-				}
-
-				// everything went fine. We can close the dialog,
-				// show the smiley in the topbar, fire events that
-				// might have been defined in the response
-				if (!dialog.dialog) {
-					this.$refs.dialog.success(dialog);
-				}
-
-				// dispatch store actions that might have been defined in the response
-				if (dialog.dispatch) {
-					Object.keys(dialog.dispatch).forEach((event) => {
-						const payload = dialog.dispatch[event];
-						this.$store.dispatch(
-							event,
-							Array.isArray(payload) === true ? [...payload] : payload
-						);
-					});
-				}
-
-				// redirect or reload
-				if (dialog.redirect) {
-					this.redirect(dialog.redirect);
-				} else {
-					this.$reload(dialog.reload || {});
-				}
-			} catch (e) {
-				this.$refs.dialog.error(e);
-			} finally {
-				this.isProcessing = false;
-			}
-		},
-		redirect(redirect) {
-			if (typeof redirect === "string") {
-				redirect = { url: redirect };
-			}
-
-			if (redirect.type === "dialog") {
-				this.$dialog(redirect.url, redirect);
-			} else {
-				this.$go(redirect.url, redirect);
-			}
-		}
-	}
-};
-</script>
-=======
-</template>
->>>>>>> b29a1734
+</template>