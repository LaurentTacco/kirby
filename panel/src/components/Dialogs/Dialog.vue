<template>
<<<<<<< HEAD
	<k-overlay
		ref="dialog"
		:centered="true"
		:dimmed="true"
		:visible="visible"
		type="dialog"
		@cancel="$emit('cancel')"
	>
=======
	<portal v-if="visible" to="dialog">
>>>>>>> 235ae8a2
		<form
			:class="$vnode.data.staticClass"
			:data-size="size"
			class="k-dialog"
			method="dialog"
<<<<<<< HEAD
			@submit.prevent="$emit('submit')"
=======
			@submit.prevent="submit"
			@click.stop
>>>>>>> 235ae8a2
		>
			<k-dialog-notification />
			<k-dialog-body>
				<slot />
			</k-dialog-body>
			<slot name="footer">
				<k-dialog-footer v-if="cancelButton || submitButton">
					<k-dialog-buttons
						:cancel-button="cancelButton"
						:disabled="disabled"
						:icon="icon"
						:submit-button="submitButton"
						:theme="theme"
						@cancel="$emit('cancel')"
					/>
				</k-dialog-footer>
			</slot>
		</form>
	</portal>
</template>

<script>
import Dialog from "@/mixins/dialog.js";

/**
 * Modal dialogs are used in Kirby's Panel in many places for quick actions like adding new pages, changing titles, etc. that don't necessarily need a full new view. You can create your own modals for your fields and other plugins or reuse our existing modals to invoke typical Panel actions.
 */
export default {
	mixins: [Dialog],
	emits: ["cancel", "submit"]
};
</script>

<style>
:root {
	--dialog-color-back: var(--color-light);
	--dialog-color-text: currentColor;
	--dialog-rounded: var(--rounded-xl);
	--dialog-padding: var(--spacing-6);
	--dialog-shadow: var(--shadow-xl);
	--dialog-width: 22rem;
}

.k-dialog {
	position: relative;
	background: var(--dialog-color-back);
	color: var(--dialog-color-text);
	width: clamp(10rem, 100%, var(--dialog-width));
	box-shadow: var(--dialog-shadow);
	border-radius: var(--dialog-rounded);
	line-height: 1;
	max-height: calc(100vh - 3rem);
	margin: 1.5rem;
	display: flex;
	flex-direction: column;
}

@media screen and (min-width: 20rem) {
	.k-dialog[data-size="small"] {
		--dialog-width: 20rem;
	}
}

@media screen and (min-width: 22rem) {
	.k-dialog[data-size="default"] {
		--dialog-width: 22rem;
	}
}

@media screen and (min-width: 30rem) {
	.k-dialog[data-size="medium"] {
		--dialog-width: 30rem;
	}
}

@media screen and (min-width: 40rem) {
	.k-dialog[data-size="large"] {
		--dialog-width: 40rem;
	}
}

/** Pagination **/
.k-dialog .k-pagination {
	margin-bottom: -1.5rem;
	display: flex;
	justify-content: center;
	align-items: center;
}
</style><|MERGE_RESOLUTION|>--- conflicted
+++ resolved
@@ -1,27 +1,12 @@
 <template>
-<<<<<<< HEAD
-	<k-overlay
-		ref="dialog"
-		:centered="true"
-		:dimmed="true"
-		:visible="visible"
-		type="dialog"
-		@cancel="$emit('cancel')"
-	>
-=======
 	<portal v-if="visible" to="dialog">
->>>>>>> 235ae8a2
 		<form
 			:class="$vnode.data.staticClass"
 			:data-size="size"
 			class="k-dialog"
 			method="dialog"
-<<<<<<< HEAD
+			@click.stop
 			@submit.prevent="$emit('submit')"
-=======
-			@submit.prevent="submit"
-			@click.stop
->>>>>>> 235ae8a2
 		>
 			<k-dialog-notification />
 			<k-dialog-body>
