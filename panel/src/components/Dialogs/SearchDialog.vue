<template>
	<k-overlay
		ref="dialog"
		:dimmed="true"
		:visible="visible"
		type="dialog"
		@cancel="cancel"
		@ready="ready"
	>
		<form
			class="k-search-dialog k-dialog"
			data-size="medium"
			method="dialog"
			role="search"
			@submit.prevent="submit"
		>
			<div class="k-search-dialog-input">
				<!-- Type select -->
				<k-dropdown class="k-search-dialog-types">
					<k-button
						:icon="currentType.icon"
						:text="currentType.label"
						@click="$refs.types.toggle()"
					/>
					<k-dropdown-content ref="types">
						<k-dropdown-item
							v-for="(typeItem, typeIndex) in $panel.searches"
							:key="typeIndex"
							:icon="typeItem.icon"
							@click="
								type = typeIndex;
								focus();
							"
						>
							{{ typeItem.label }}
						</k-dropdown-item>
					</k-dropdown-content>
				</k-dropdown>

				<!-- Input -->
				<input
					ref="input"
					:aria-label="$t('search')"
					:autofocus="true"
					:placeholder="$t('search') + ' …'"
					:value="q"
					type="text"
					@input="search($event.target.value)"
					@keydown.down.prevent="onDown"
					@keydown.up.prevent="onUp"
					@keydown.tab.prevent="onTab"
					@keydown.enter="onEnter"
					@keydown.esc="
						clear();
						close();
					"
				/>
				<k-button
					:icon="isLoading ? 'loader' : 'cancel'"
					:tooltip="$t('close')"
					class="k-search-dialog-close"
					@click="close"
				/>
			</div>

			<div v-if="q?.length > 1" class="k-search-dialog-results">
				<!-- Results -->
				<k-collection
					v-if="items.length"
					ref="items"
					:items="items.slice(0, 10)"
					@mouseout.native="select(-1)"
				/>

				<!-- No results -->
				<footer class="k-search-dialog-footer">
					<p v-if="!items.length">
						{{ $t("search.results.none") }}
					</p>

					<k-button
						v-else-if="items.length > 10"
						icon="search"
						@click="
							$go('search', {
								query: {
									type: type,
									query: q
								}
							})
						"
					>
						All {{ items.length }} results
					</k-button>
				</footer>
			</div>
		</form>
	</k-overlay>
</template>

<script>
import Dialog from "@/mixins/dialog.js";
import debounce from "@/helpers/debounce.js";

export default {
	mixins: [Dialog],
	created() {
		this.search = debounce(this.search, 250);
	},
	data() {
		return {
			isLoading: false,
			items: [],
			q: null,
			selected: -1,
			type: this.$panel.view.search
		};
	},
	computed: {
		currentType() {
			return (
				this.$panel.searches[this.type] ??
				Object.values(this.$panel.searches)[0]
			);
		}
	},
	watch: {
		type() {
			this.search(this.q);
		}
	},
	methods: {
		clear() {
			this.items = [];
			this.q = null;
		},
		focus() {
			this.$refs.input?.focus();
		},
		navigate(item) {
			if (item) {
				this.$go(item.link);
				this.close();
			}
		},
		onDown() {
			if (this.selected < this.items.length - 1) {
				this.select(this.selected + 1);
			}
		},
		onEnter() {
			this.navigate(this.items[this.selected] ?? this.items[0]);
		},
		onTab() {
			this.navigate(this.items[this.selected]);
		},
		onUp() {
			if (this.selected >= 0) {
				this.select(this.selected - 1);
			}
		},
		async search(query) {
			this.q = query;
			this.isLoading = true;
			this.$refs.types?.close();
			this.select?.(-1);

			try {
<<<<<<< HEAD
				const response = await this.$search(this.currentType.id, query);
=======
				// Skip API call if query empty
				if (query === null || query.length < 2) {
					throw Error("Empty query");
				}

				const response = await this.$search(this.type, query);
>>>>>>> 6dac1482
				this.items = response.results;
			} catch (error) {
				this.items = [];
			} finally {
				this.isLoading = false;
			}
		},
		select(index) {
			this.selected = index;
			const items = this.$refs.items?.$el.querySelectorAll(".k-item") ?? [];
			[...items].forEach((item) => delete item.dataset.selected);

			if (index >= 0) {
				items[index].dataset.selected = true;
			}
		}
	}
};
</script>

<style>
.k-search-dialog {
	margin: 2.5rem auto;
}
.k-search-dialog-input {
	display: flex;
}
.k-search-dialog-types {
	flex-shrink: 0;
	display: flex;
}
.k-search-dialog-types > .k-button {
	padding-inline-start: 1rem;
	font-size: var(--text-base);
	line-height: 1;
	height: 2.5rem;
}
.k-search-dialog-types > .k-button .k-icon {
	height: 2.5rem;
}
.k-search-dialog-types > .k-button .k-button-text {
	opacity: 1;
	font-weight: 500;
}
.k-search-dialog-input input {
	background: none;
	flex-grow: 1;
	font: inherit;
	padding: 0.75rem;
	border: 0;
	height: 2.5rem;
}
.k-search-dialog-input input:focus {
	outline: 0;
}
.k-search-dialog-close {
	width: 3rem;
	line-height: 1;
}
.k-search-dialog-close .k-icon-loader {
	animation: Spin 2s linear infinite;
}

.k-search-dialog-results {
	padding: 0.5rem 1rem 1rem;
}
.k-search-dialog-results .k-item:not(:last-child) {
	margin-bottom: 0.25rem;
}
.k-search-dialog-results .k-item[data-selected="true"] {
	outline: 2px solid var(--color-focus);
}
.k-search-dialog-results .k-item-info {
	font-size: var(--text-xs);
}

.k-search-dialog-footer {
	text-align: center;
}
.k-search-dialog-footer p {
	font-size: var(--text-xs);
	color: var(--color-gray-600);
}
.k-search-dialog-footer .k-button {
	margin-top: var(--spacing-3);
}
</style><|MERGE_RESOLUTION|>--- conflicted
+++ resolved
@@ -166,16 +166,12 @@
 			this.select?.(-1);
 
 			try {
-<<<<<<< HEAD
-				const response = await this.$search(this.currentType.id, query);
-=======
 				// Skip API call if query empty
 				if (query === null || query.length < 2) {
 					throw Error("Empty query");
 				}
 
 				const response = await this.$search(this.type, query);
->>>>>>> 6dac1482
 				this.items = response.results;
 			} catch (error) {
 				this.items = [];
