<template>
	<draggable
		v-bind="dragOptions"
		:component-data="data"
		:tag="element"
		:list="list"
		:move="move"
		class="k-draggable"
		@change="$emit('change', $event)"
		@end="onEnd"
		@sort="$emit('sort', $event)"
		@start="onStart"
	>
		<slot />
		<template #footer>
			<slot name="footer" />
		</template>
	</draggable>
</template>

<script>
/**
 * The Draggable component implements the
 * [Vue.Draggable](https://github.com/SortableJS/Vue.Draggable)
 * library which is a wrapper for the widespread
 * [Sortable.js](https://github.com/RubaXa/Sortable) library.
 *
 * @example
 * <k-draggable>
 *   <li>Drag me.</li>
 *   <li>Or me.</li>
 *   <li>Drop it!</li>
 * </k-draggable>
 */
export default {
	components: {
		draggable: () => import("vuedraggable/src/vuedraggable")
	},
	props: {
		data: Object,
		/**
		 * HTML element for the wrapper
		 */
		element: String,
		/**
		 * Whether to use a sort handle
		 * or, if yes, which CSS selector
		 * can be used
		 */
		handle: [String, Boolean],
		list: [Array, Object],
		move: Function,
		options: Object
	},
	emits: ["change", "end", "sort", "start"],
	computed: {
		dragOptions() {
			let handle = false;

			if (this.handle === true) {
				handle = ".k-sort-handle";
			} else {
				handle = this.handle;
			}

			return {
				fallbackClass: "k-sortable-fallback",
				fallbackOnBody: true,
				forceFallback: true,
				ghostClass: "k-sortable-ghost",
				handle: handle,
				scroll: document.querySelector(".k-panel-view"),
				...this.options
			};
		}
	},
	methods: {
		onStart(event) {
<<<<<<< HEAD
			this.$store.dispatch("drag", {});
			this.$emit("start", event);
		},
		onEnd(event) {
			this.$store.dispatch("drag", null);
=======
			this.$panel.drag.start("data", {});
			this.$emit("start", event);
		},
		onEnd(event) {
			this.$panel.drag.stop();
>>>>>>> fae9b6c7
			this.$emit("end", event);
		}
	}
};
</script><|MERGE_RESOLUTION|>--- conflicted
+++ resolved
@@ -76,19 +76,11 @@
 	},
 	methods: {
 		onStart(event) {
-<<<<<<< HEAD
-			this.$store.dispatch("drag", {});
-			this.$emit("start", event);
-		},
-		onEnd(event) {
-			this.$store.dispatch("drag", null);
-=======
 			this.$panel.drag.start("data", {});
 			this.$emit("start", event);
 		},
 		onEnd(event) {
 			this.$panel.drag.stop();
->>>>>>> fae9b6c7
 			this.$emit("end", event);
 		}
 	}
