<template>
	<draggable
		v-bind="dragOptions"
		:component-data="data"
		:tag="element"
		:list="list"
		:move="move"
		class="k-draggable"
		@change="$emit('change', $event)"
		@end="onEnd"
		@sort="$emit('sort', $event)"
		@start="onStart"
	>
		<slot />
		<template #footer>
			<slot name="footer" />
		</template>
	</draggable>
</template>

<script>
/**
 * The Draggable component implements the
 * [Vue.Draggable](https://github.com/SortableJS/Vue.Draggable)
 * library which is a wrapper for the widespread
 * [Sortable.js](https://github.com/RubaXa/Sortable) library.
 *
 * @example
 * <k-draggable>
 *   <li>Drag me.</li>
 *   <li>Or me.</li>
 *   <li>Drop it!</li>
 * </k-draggable>
 */
export default {
	components: {
		draggable: () => import("vuedraggable/src/vuedraggable")
	},
	props: {
		data: Object,
		/**
		 * HTML element for the wrapper
		 */
		element: String,
		/**
		 * Whether to use a sort handle
		 * or, if yes, which CSS selector
		 * can be used
		 */
		handle: [String, Boolean],
		list: [Array, Object],
		move: Function,
		options: Object
	},
<<<<<<< HEAD
	emits: ["change", "end", "sort", "start"],
=======
	data() {
		return {
			listeners: {
				...this.$listeners,
				start: (event) => {
					this.$panel.drag.start("data", {});
					this.$listeners.start?.(event);
				},
				end: (event) => {
					this.$panel.drag.stop();
					this.$listeners.end?.(event);
				}
			}
		};
	},
>>>>>>> dced2785
	computed: {
		dragOptions() {
			let handle = false;

			if (this.handle === true) {
				handle = ".k-sort-handle";
			} else {
				handle = this.handle;
			}

			return {
				fallbackClass: "k-sortable-fallback",
				fallbackOnBody: true,
				forceFallback: true,
				ghostClass: "k-sortable-ghost",
				handle: handle,
				scroll: document.querySelector(".k-panel-view"),
				...this.options
			};
		}
	},
	methods: {
		onStart(event) {
			this.$store.dispatch("drag", {});
			this.$emit("start", event);
		},
		onEnd(event) {
			this.$store.dispatch("drag", null);
			this.$emit("end", event);
		}
	}
};
</script><|MERGE_RESOLUTION|>--- conflicted
+++ resolved
@@ -52,25 +52,7 @@
 		move: Function,
 		options: Object
 	},
-<<<<<<< HEAD
 	emits: ["change", "end", "sort", "start"],
-=======
-	data() {
-		return {
-			listeners: {
-				...this.$listeners,
-				start: (event) => {
-					this.$panel.drag.start("data", {});
-					this.$listeners.start?.(event);
-				},
-				end: (event) => {
-					this.$panel.drag.stop();
-					this.$listeners.end?.(event);
-				}
-			}
-		};
-	},
->>>>>>> dced2785
 	computed: {
 		dragOptions() {
 			let handle = false;
@@ -94,11 +76,11 @@
 	},
 	methods: {
 		onStart(event) {
-			this.$store.dispatch("drag", {});
+			this.$panel.drag.start("data", {});
 			this.$emit("start", event);
 		},
 		onEnd(event) {
-			this.$store.dispatch("drag", null);
+			this.$panel.drag.stop();
 			this.$emit("end", event);
 		}
 	}
