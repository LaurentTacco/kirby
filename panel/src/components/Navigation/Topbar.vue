<template>
	<div class="k-topbar">
		<!-- mobile menu opener -->
		<k-button icon="bars" class="k-panel-menu-proxy" @click="openMenu" />

		<!-- breadcrumb -->
		<k-breadcrumb
			:crumbs="breadcrumb"
			:view="view"
			class="k-topbar-breadcrumb"
		/>

		<div class="k-topbar-spacer" />

		<div class="k-topbar-signals">
			<!-- notifications -->
			<k-button
				v-if="notification && notification.type !== 'error'"
				:icon="notification.icon"
				:text="notification.message"
				:theme="notification.theme"
				size="xs"
				class="k-topbar-notification k-topbar-button"
				@click="notification.close()"
			/>

			<!-- unsaved changes indicator -->
			<k-form-indicator v-else />

			<slot />
		</div>
	</div>
</template>

<script>
export default {
	props: {
		breadcrumb: Array,
		license: Boolean,
		menu: Array,
		title: String,
		view: Object
	},
	computed: {
		notification() {
			return this.$panel.notification.context === "view"
				? this.$panel.notification
				: null;
		}
<<<<<<< HEAD
	},
	watch: {
		notification: {
			handler(notification) {
				// send the notification to the dialog instead
				// of the topbar.
				if (notification?.type === "error") {
					this.$dialog({
						component: "k-error-dialog",
						props: notification.state()
					});
				}
			},
			immediate: true
		}
	},
	methods: {
		openMenu() {
			document.querySelector(".k-panel-menu-handle input").click();
		}
=======
>>>>>>> dced2785
	}
};
</script>

<style>
.k-topbar {
	position: relative;
	margin-inline: calc(var(--button-padding) * -1);
	margin-bottom: var(--spacing-12);

	display: flex;
	align-items: center;
}

.k-topbar .k-panel-menu-proxy {
	margin-inline-end: var(--spacing-2);
}
.k-topbar-spacer {
	flex-grow: 1;
}

.k-topbar-signals {
	display: flex;
	align-items: center;
}
.k-topbar-notification {
	--button-color-text: var(--theme-color-icon);
	font-weight: var(--font-bold);
}
</style><|MERGE_RESOLUTION|>--- conflicted
+++ resolved
@@ -47,29 +47,11 @@
 				? this.$panel.notification
 				: null;
 		}
-<<<<<<< HEAD
-	},
-	watch: {
-		notification: {
-			handler(notification) {
-				// send the notification to the dialog instead
-				// of the topbar.
-				if (notification?.type === "error") {
-					this.$dialog({
-						component: "k-error-dialog",
-						props: notification.state()
-					});
-				}
-			},
-			immediate: true
-		}
 	},
 	methods: {
 		openMenu() {
 			document.querySelector(".k-panel-menu-handle input").click();
 		}
-=======
->>>>>>> dced2785
 	}
 };
 </script>
