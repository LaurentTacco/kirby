<template>
<<<<<<< HEAD
	<component :is="component" v-bind="attrs" class="k-button" v-on="listeners">
		<k-icon v-if="icon" :type="icon" />

		<span v-if="text || $slots.default" class="k-button-text">
			<template v-if="text">
				{{ text }}
			</template>
			<!-- @deprecated 4.0 Use `text` prop instead -->
			<!-- @todo button.slot.deprecated - remove @ 5.0 -->
			<template v-else>
				<slot />
			</template>
		</span>

		<span v-if="dropdown && text" class="k-button-arrow">
			<k-icon type="angle-down" />
		</span>
=======
	<component
		:is="component"
		ref="button"
		v-bind="$props"
		@click.native="$emit('click', $event)"
	>
		<template v-if="text">
			{{ text }}
		</template>
		<slot v-else />
>>>>>>> 81d46c7e
	</component>
</template>

<script>
import tab from "@/mixins/tab.js";

/**
 * @example <k-button icon="check">Save</k-button>
 */
export default {
	mixins: [tab],
	inheritAttrs: false,
	props: {
		/**
		 * Sets autofocus on button (when supported by element)
		 */
		autofocus: Boolean,
		/**
		 * Pass instead of a link URL to be triggered on clicking the button
		 */
		click: {
			type: Function,
			default: () => {}
		},
		/**
		 * Sets the `aria-current` attribute.
		 * Especially useful in connection with the `link` attribute.
		 */
		current: [String, Boolean],
		/**
		 * A disabled button will have no pointer events and
		 * the opacity is be reduced.
		 */
		disabled: Boolean,
		/**
		 * Whether the button opens a dropdown
		 */
		dropdown: Boolean,
		/**
		 * Force which HTML element to use
		 */
		element: String,
		/**
		 * Adds an icon to the button.
		 */
		icon: String,
		id: [String, Number],
		/**
		 * If the link attribute is set, the button will be represented
		 * as a proper `a` tag with `link`'s value as `href` attribute.
		 */
		link: String,
		/**
		 * A responsive button will hide the button text on smaller screens
		 * automatically and only keep the icon. An icon must be set in this case.
		 */
		responsive: Boolean,
		/**
		 * `rel` attribute for when using with `link`
		 */
		rel: String,
		/**
		 * `role` attribute for when using with `link`
		 */
		role: String,
		/**
		 * Specific sizes for buttong styling
		 * @values `xs`, `sm`
		 */
		size: String,
		/**
		 * In connection with the `link` attribute, you can also set the
		 * target of the link. This does not apply to regular buttons.
		 */
		target: String,
		tabindex: String,
		/**
		 * The button text
		 */
		text: [String, Number],
		/**
		 * With the theme you can control the general design of the button.
		 */
		theme: String,
		/**
		 * The title attribute can be used to add additional text
		 * to the button, which is shown on mouseover.
		 */
		title: String,
		/**
		 * @deprecated 4.0 Use the `title` prop instead
		 * @todo button.prop.tooltip.deprecated - remove @ 5.0
		 */
		tooltip: String,
		/**
		 * The type attribute sets the button type like in HTML.
		 * @values button, submit, reset
		 */
		type: {
			type: String,
			default: "button"
		},
		/**
		 * Styling variants for the button
		 * @values `filled`, `dimmed`
		 */
		variant: String
	},
	emits: ["click"],
	computed: {
		attrs() {
			// Shared
			const attrs = {
				"aria-current": this.current,
				"aria-disabled": this.disabled,
				"data-responsive": this.responsive,
				"data-size": this.size,
				"data-theme": this.theme,
				"data-variant": this.variant,
				id: this.id,
				tabindex: this.tabindex,
				/** @todo button.prop.tooltip.deprecated - adapt @ 5.0 */
				title: this.title ?? this.tooltip
			};

			if (this.component === "k-link") {
				// For `<a>`/`<k-link>` element:
				attrs["disabled"] = this.disabled;
				attrs["to"] = this.link;
				attrs["rel"] = this.rel;
				attrs["role"] = this.role;
				attrs["target"] = this.target;
			} else if (this.component === "button") {
				// For `<button>` element:
				attrs["autofocus"] = this.autofocus;
				attrs["type"] = this.type;
			}

			if (this.dropdown) {
				// For `<summary>` element/dropdowns:
				attrs["aria-haspopup"] = "menu";
				attrs["data-dropdown"] = this.dropdown;
			}

			return attrs;
		},
		component() {
			if (this.element) {
				return this.element;
			}

			if (this.link) {
				return "k-link";
			}

			return "button";
		},
		listeners() {
			return {
				...this.$listeners,
				click: this.onClick
			};
		}
	},
	methods: {
		focus() {
			this.$el.focus?.();
		},
		onClick(e) {
			if (this.disabled) {
				e.preventDefault();
				return false;
			}

			this.click?.(e);
			this.$emit("click", e);
		}
	}
};
</script>

<style>
:root {
	--button-height: var(--height-md);
	--button-width: auto;
	--button-color-back: none;
	--button-color-hover: none;
	--button-color-text: currentColor;
	--button-color-icon: currentColor;
	--button-padding: var(--spacing-2);
	--button-text-display: block;
}

.k-button {
	position: relative;
	display: inline-flex;
	font-size: var(--text-sm);
	align-items: center;
	justify-content: center;
	gap: 0.5rem;
	padding-inline: var(--button-padding);
	white-space: nowrap;
	line-height: 1.25;
	border-radius: 4px;
	background: var(--button-color-back);
	height: var(--button-height);
	min-width: max-content;
	width: var(--button-width);
	color: var(--button-color-text);
}

.k-button:where(:not([aria-disabled])):hover {
	background: var(--button-color-hover);
}

.k-button > .k-icon {
	color: var(--button-color-icon);
}

.k-button .k-button-text {
	display: var(--button-text-display);
}

.k-button:where([data-variant="dimmed"]) {
	--button-color-icon: var(--theme-color-600, var(--color-black));
	--button-color-text: var(--color-text-dimmed);
}

.k-button:where([data-variant="filled"]) {
	--button-color-back: hsla(0, 0%, 0%, 7%);
	--button-color-hover: hsla(0, 0%, 0%, 12%);
}

.k-button:where([data-theme]) {
	--button-color-icon: var(--theme-color-600);
	--button-color-text: var(--theme-color-text);
}
.k-button:where([data-theme]):where([data-variant="filled"]) {
	--button-color-icon: var(--theme-color-700);
	--button-color-back: var(--theme-color-back);
	--button-color-hover: var(--theme-color-hover);
}

/** Responsive buttons **/
.k-button:where([data-responsive]) {
	justify-content: start;
}

@container (max-width: 30rem) {
	.k-button:where([data-responsive]) {
		--button-text-display: none;
		--button-width: var(--button-height);
		min-width: var(--button-width);
	}
}

/** Inactive buttons **/
.k-button:not(button, a, summary, label, .k-link) {
	pointer-events: none;
}

/** Sizes **/
.k-button:where([data-size="xs"]) {
	--button-height: var(--height-xs);
	--button-padding: 0.325rem;
	--icon-size: 14px;
}

.k-button:where([data-size="sm"]) {
	--button-height: var(--height-sm);
	--button-padding: 0.375rem;
}

.k-button:where([data-size="lg"]) {
	--button-height: var(--height-lg);
}

/** Dropdown arrow **/
.k-button-arrow {
	--icon-size: 10px;
	width: max-content;
	margin-inline-start: -0.125rem;
}

/** Disabled button **/
.k-button:where([aria-disabled]) {
	cursor: not-allowed;
	opacity: var(--opacity-disabled);
}
</style><|MERGE_RESOLUTION|>--- conflicted
+++ resolved
@@ -1,6 +1,5 @@
 <template>
-<<<<<<< HEAD
-	<component :is="component" v-bind="attrs" class="k-button" v-on="listeners">
+	<component :is="component" v-bind="attrs" class="k-button" @click="onClick">
 		<k-icon v-if="icon" :type="icon" />
 
 		<span v-if="text || $slots.default" class="k-button-text">
@@ -17,18 +16,6 @@
 		<span v-if="dropdown && text" class="k-button-arrow">
 			<k-icon type="angle-down" />
 		</span>
-=======
-	<component
-		:is="component"
-		ref="button"
-		v-bind="$props"
-		@click.native="$emit('click', $event)"
-	>
-		<template v-if="text">
-			{{ text }}
-		</template>
-		<slot v-else />
->>>>>>> 81d46c7e
 	</component>
 </template>
 
@@ -137,7 +124,6 @@
 		 */
 		variant: String
 	},
-	emits: ["click"],
 	computed: {
 		attrs() {
 			// Shared
@@ -185,12 +171,6 @@
 			}
 
 			return "button";
-		},
-		listeners() {
-			return {
-				...this.$listeners,
-				click: this.onClick
-			};
 		}
 	},
 	methods: {
