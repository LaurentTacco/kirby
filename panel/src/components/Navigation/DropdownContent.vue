<template>
  <div
    v-if="isOpen"
    :data-align="align"
<<<<<<< HEAD
    :data-theme="theme"
=======
    :data-dropup="dropup"
>>>>>>> 33953892
    class="k-dropdown-content"
  >
    <!-- @slot Content of the dropdown -->
    <slot>
      <template v-for="(option, index) in items">
        <hr v-if="option === '-'" :key="_uid + '-item-' + index">
        <k-dropdown-item
          v-else
          :ref="_uid + '-item-' + index"
          :key="_uid + '-item-' + index"
          v-bind="option"
          @click="onOptionClick(option)"
        >
          {{ option.text }}
        </k-dropdown-item>
      </template>
    </slot>
  </div>
</template>

<script>
let OpenDropdown = null;

/**
 * See `<k-dropdown>` for how to use these components together.
 * @internal
 */
export default {
  props: {
    /**
     * Alignment of the dropdown items
     * @values left, right
     */
    align: {
      type: String,
      default: "left"
    },
    options: [Array, Function],
    /**
     * Visual theme of the dropdown
     * @values dark, light
     */
    theme: {
      type: String,
      default: "dark"
    }
  },
  data() {
    return {
      current: -1,
      dropup: false,
      isOpen: false,
      items: []
    };
  },
  methods: {
    async fetchOptions(ready) {
      if (this.options) {
        if (typeof this.options === "string") {
          const response = await fetch(this.options);
          const json = await response.json();
          return ready(json);

        } else if (typeof this.options === "function") {
          this.options(ready);

        } else if (Array.isArray(this.options)) {
          ready(this.options);
        }
      } else {
        return ready(this.items);
      }
    },
    onOptionClick(option) {
      if (typeof option.click === "function") {
        option.click.call(this);
      } else if (option.click) {
        this.$emit('action', option.click);
      }
    },
    /**
     * Opens the dropdown
     * @public
     */
    open() {

      this.reset();

      if (OpenDropdown && OpenDropdown !== this) {
        // close the current dropdown
        OpenDropdown.close();
      }

      this.fetchOptions(items => {
        this.$events.$on("keydown", this.navigate);
        this.$events.$on("click", this.close);
        this.items = items;
        this.isOpen = true;
        OpenDropdown = this;
        this.onOpen();
        /**
         * When the dropdown content is opened
         * @event open
         */
        this.$emit("open");
      });
    },
    reset() {
      this.current = -1;
      this.$events.$off("keydown", this.navigate);
      this.$events.$off("click", this.close);
    },
    /**
     * Closes the dropdown
     * @public
     */
    close() {
      this.reset();
      this.isOpen = OpenDropdown = false;
      /**
       * When the dropdown content is closed
       * @event close
       */
      this.$emit("close");
    },
    /**
     * Toggles the open state of the dropdown
     * @public
     */
    toggle() {
      this.isOpen ? this.close() : this.open();
    },
    focus(n = 0) {
      if (this.$children[n] && this.$children[n].focus) {
        this.current = n;
        this.$children[n].focus();
      }
    },
    onOpen() {
      // disable dropup before calculate
      this.dropup = false;

      this.$nextTick(() => {
        const view = document.querySelector(".k-panel-view");

        if (view && this.$el) {
          // window height without padding (6rem)
          // doesn't included form-buttons bar (2.5rem = 40px)
          let windowHeight = view.clientHeight - 40;

          // dropdown content position relative to the viewport
          let scrollTop = this.$el.getBoundingClientRect().top || 0;

          // dropdown content height
          let dropdownHeight = this.$el.clientHeight;

          // activate the dropup if the last item overflows to the bottom of the screen
          this.dropup = (scrollTop + dropdownHeight) > windowHeight;
        }
      });
    },
    navigate(e) {
      /*eslint no-constant-condition: ["error", { "checkLoops": false }]*/
      switch (e.code) {
        case "Escape":
        case "ArrowLeft":
          this.close();
          this.$emit("leave", e.code);
          break;
        case "ArrowUp":
          e.preventDefault();

          while (true) {
            this.current--;

            if (this.current < 0) {
              this.close();
              this.$emit("leave", e.code);
              break;
            }

            if (
              this.$children[this.current] &&
              this.$children[this.current].disabled === false
            ) {
              this.focus(this.current);
              break;
            }
          }

          break;
        case "ArrowDown":
          e.preventDefault();

          while (true) {
            this.current++;

            if (this.current > this.$children.length - 1) {
              const enabled = this.$children.filter(x => x.disabled === false);
              this.current = this.$children.indexOf(enabled[enabled.length - 1]);
              break;
            }

            if (
              this.$children[this.current] &&
              this.$children[this.current].disabled === false
            ) {
              this.focus(this.current);
              break;
            }
          }

          break;
        case "Tab":
          while (true) {
            this.current++;

            if (this.current > this.$children.length - 1) {
              this.close();
              this.$emit("leave", e.code);
              break;
            }

            if (
              this.$children[this.current] &&
              this.$children[this.current].disabled === false
            ) {
              break;
            }
          }

          break;
      }
    }
  }
};
</script>

<style>
.k-dropdown-content {
  position: absolute;
  top: 100%;
  inset-inline-start: 0;
  background: var(--color-black);
  color: var(--color-white);
  z-index: var(--z-dropdown);
  box-shadow: var(--shadow-lg);
  border-radius: var(--rounded-xs);
  text-align: left;
  margin-bottom: 6rem;
}
.k-dropdown-content[data-align="right"] {
  inset-inline-start: auto;
  inset-inline-end: 0;
}
.k-dropdown-content > .k-dropdown-item:first-child {
  margin-top: .5rem;
}
.k-dropdown-content > .k-dropdown-item:last-child {
  margin-bottom: .5rem;
}

.k-dropdown-content[data-dropup] {
  top: auto;
  bottom: 100%;
  margin-bottom: .5rem;
}

.k-dropdown-content hr {
  border-color: currentColor;
  opacity: 0.2;
  margin: .5rem 1rem;
}
.k-dropdown-content[data-theme="light"] {
  background: var(--color-white);
  color: var(--color-black);
}
</style><|MERGE_RESOLUTION|>--- conflicted
+++ resolved
@@ -2,11 +2,8 @@
   <div
     v-if="isOpen"
     :data-align="align"
-<<<<<<< HEAD
+    :data-dropup="dropup"
     :data-theme="theme"
-=======
-    :data-dropup="dropup"
->>>>>>> 33953892
     class="k-dropdown-content"
   >
     <!-- @slot Content of the dropdown -->
