<template>
	<div
		v-if="isOpen"
		:data-align="align"
		:data-dropup="dropup"
		:data-theme="theme"
		class="k-dropdown-content"
	>
		<!-- @slot Content of the dropdown -->
		<slot>
			<template v-for="(option, index) in items">
				<hr v-if="option === '-'" :key="_uid + '-item-' + index" />
				<k-dropdown-item
					v-else
					:ref="_uid + '-item-' + index"
					:key="_uid + '-item-' + index"
					v-bind="option"
					@click="onOptionClick(option)"
				>
					{{ option.text }}
				</k-dropdown-item>
			</template>
		</slot>
	</div>
</template>

<script>
let OpenDropdown = null;

/**
 * See `<k-dropdown>` for how to use these components together.
 * @internal
 */
export default {
	props: {
		/**
		 * Alignment of the dropdown items
		 * @values left, right
		 */
		align: {
			type: String,
			default: "left"
		},
		options: [Array, Function, String],
		/**
		 * Visual theme of the dropdown
		 * @values dark, light
		 */
		theme: {
			type: String,
			default: "dark"
		}
	},
	emits: [
		"action",
		/**
		 * When the dropdown content is closed
		 * @event close
		 */
		"close",
		"leave",
		/**
		 * When the dropdown content is opened
		 * @event open
		 */
		"open"
	],
	data() {
		return {
			current: -1,
			dropup: false,
			isOpen: false,
			items: []
		};
	},
	methods: {
		async fetchOptions(ready) {
			if (this.options) {
				if (typeof this.options === "string") {
					this.$dropdown(this.options)(ready);
				} else if (typeof this.options === "function") {
					this.options(ready);
				} else if (Array.isArray(this.options)) {
					ready(this.options);
				}
			} else {
				return ready(this.items);
			}
		},
		onOptionClick(option) {
			if (typeof option.click === "function") {
				option.click.call(this);
			} else if (option.click) {
				this.$emit("action", option.click);
			}
		},
		/**
		 * Opens the dropdown
		 * @public
		 */
		open() {
			this.reset();

			if (OpenDropdown && OpenDropdown !== this) {
				// close the current dropdown
				OpenDropdown.close();
			}

			this.fetchOptions((items) => {
				this.$events.$on("keydown", this.navigate);
				this.$events.$on("click", this.close);
				this.items = items;
				this.isOpen = true;
				OpenDropdown = this;
				this.onOpen();
				this.$emit("open");
			});
		},
		reset() {
			this.current = -1;
			this.$events.$off("keydown", this.navigate);
			this.$events.$off("click", this.close);
		},
		/**
		 * Closes the dropdown
		 * @public
		 */
		close() {
			this.reset();
			this.isOpen = OpenDropdown = false;
			this.$emit("close");
		},
		/**
		 * Toggles the open state of the dropdown
		 * @public
		 */
		toggle() {
			this.isOpen ? this.close() : this.open();
		},
		focus(n = 0) {
			if (this.$children[n]?.focus) {
				this.current = n;
				this.$children[n].focus();
			}
		},
		onOpen() {
			// disable dropup before calculate
			this.dropup = false;

			this.$nextTick(() => {
				if (this.$el) {
					// get window height depending on the browser
					let windowHeight =
						window.innerHeight ||
						document.body.clientHeight ||
						document.documentElement.clientHeight;

					// the minimum height required from above and below for the behavior of the dropup
					// k-topbar or form-buttons (2.5rem = 40px)
					// safe area height is slightly higher than that
					let safeSpaceHeight = 50;

					// dropdown content position relative to the viewport
					let scrollTop = this.$el.getBoundingClientRect().top || 0;

					// dropdown content height
					let dropdownHeight = this.$el.clientHeight;

					// activates the dropup if the dropdown content overflows
					// to the bottom of the screen but only if there is enough space top of screen
					if (
						scrollTop + dropdownHeight > windowHeight - safeSpaceHeight &&
						dropdownHeight + safeSpaceHeight * 2 < scrollTop
					) {
						this.dropup = true;
					}
				}
			});
		},
		navigate(e) {
			/*eslint no-constant-condition: ["error", { "checkLoops": false }]*/
			switch (e.code) {
				case "Escape":
				case "ArrowLeft":
					this.close();
					this.$emit("leave", e.code);
					break;
				case "ArrowUp":
					e.preventDefault();

					while (true) {
						this.current--;

						if (this.current < 0) {
							this.close();
							this.$emit("leave", e.code);
							break;
						}

<<<<<<< HEAD
						if (this.$children[this.current]) {
=======
						if (this.$children[this.current]?.disabled === false) {
>>>>>>> 81d46c7e
							this.focus(this.current);
							break;
						}
					}

					break;
				case "ArrowDown":
					e.preventDefault();

					while (true) {
						this.current++;

						if (this.current > this.$children.length - 1) {
							const enabled = this.$children.filter(
								(x) => x.disabled === false
							);
							this.current = this.$children.indexOf(
								enabled[enabled.length - 1]
							);
							break;
						}

<<<<<<< HEAD
						if (this.$children[this.current]) {
=======
						if (this.$children[this.current]?.disabled === false) {
>>>>>>> 81d46c7e
							this.focus(this.current);
							break;
						}
					}

					break;
				case "Tab":
					while (true) {
						this.current++;

						if (this.current > this.$children.length - 1) {
							this.close();
							this.$emit("leave", e.code);
							break;
						}

<<<<<<< HEAD
						if (this.$children[this.current]) {
=======
						if (this.$children[this.current]?.disabled === false) {
>>>>>>> 81d46c7e
							break;
						}
					}

					break;
			}
		}
	}
};
</script>

<style>
:root {
	--dropdown-color-bg: var(--color-black);
	--dropdown-color-text: var(--color-white);
	--dropdown-color-hr: rgba(255, 255, 255, 0.25);
	--dropdown-shadow: var(--shadow-xl);
}

.k-dropdown-content {
	position: absolute;
	top: 100%;
	inset-inline-start: 0;

	z-index: var(--z-dropdown);
	width: max-content;
	padding: 0.5rem;
	background: var(--dropdown-color-bg);
	border-radius: var(--rounded);
	color: var(--dropdown-color-text);
	box-shadow: var(--dropdown-shadow);

	text-align: start;
	margin-bottom: 6rem;
}

.k-dropdown-content .k-button {
	--button-height: var(--height-sm);
	--button-color-hover: var(--dropdown-color-hr);
	--button-color-text: var(--dropdown-color-text);
	display: flex;
	justify-content: flex-start;
	gap: 0.75rem;
	border-radius: var(--rounded-sm);
	width: 100%;
}
.k-dropdown-content .k-button:focus {
	outline: var(--outline);
}
.k-dropdown-content .k-button + .k-button {
	margin-top: 2px;
}

.k-dropdown-content[data-align="right"],
.k-dropdown-content[data-align="end"] {
	inset-inline-start: auto;
	inset-inline-end: 0;
}

.k-dropdown-content[data-dropup="true"] {
	top: auto;
	bottom: 100%;
	margin-bottom: 0;
}

.k-dropdown-content hr {
	margin: 0.5rem 0;
	height: 1px;
	background: var(--dropdown-color-hr);
}

.k-dropdown-content[data-theme="light"] {
	--dropdown-color-bg: var(--color-white);
	--dropdown-color-text: var(--color-black);
	--dropdown-color-hr: rgba(0, 0, 0, 0.1);
}
</style><|MERGE_RESOLUTION|>--- conflicted
+++ resolved
@@ -197,11 +197,7 @@
 							break;
 						}
 
-<<<<<<< HEAD
-						if (this.$children[this.current]) {
-=======
 						if (this.$children[this.current]?.disabled === false) {
->>>>>>> 81d46c7e
 							this.focus(this.current);
 							break;
 						}
@@ -224,11 +220,7 @@
 							break;
 						}
 
-<<<<<<< HEAD
-						if (this.$children[this.current]) {
-=======
 						if (this.$children[this.current]?.disabled === false) {
->>>>>>> 81d46c7e
 							this.focus(this.current);
 							break;
 						}
@@ -245,11 +237,7 @@
 							break;
 						}
 
-<<<<<<< HEAD
-						if (this.$children[this.current]) {
-=======
 						if (this.$children[this.current]?.disabled === false) {
->>>>>>> 81d46c7e
 							break;
 						}
 					}
