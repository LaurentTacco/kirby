--- conflicted
+++ resolved
@@ -33,98 +33,52 @@
 			/>
 		</div>
 
-<<<<<<< HEAD
 		<!-- Details -->
 		<div class="k-file-preview-details">
-			<dl v-for="detail in details" :key="detail.title">
-				<dt>{{ detail.title }}</dt>
-				<dd>
-					<k-link
-						v-if="detail.link"
-						:to="detail.link"
-						tabindex="-1"
-						target="_blank"
-					>
-						/{{ detail.text }}
-					</k-link>
-					<template v-else>
-						{{ detail.text }}
-					</template>
-				</dd>
-			</dl>
-
-			<dl v-if="image.src" class="k-file-preview-focus-info">
-				<dt>{{ $t("file.focus.title") }}</dt>
-				<dd>
-					<k-button
-						v-if="focusable"
-						:icon="hasFocus ? 'cancel-small' : 'preview'"
-						:title="hasFocus ? $t('file.focus.reset') : undefined"
-						size="xs"
-						variant="filled"
-						@click="setFocus(hasFocus ? undefined : '50% 50%')"
-					>
-						<template v-if="hasFocus"> {{ focus.x }}% {{ focus.y }}% </template>
-						<template v-else-if="focusable">
-							{{ $t("file.focus.placeholder") }}
+			<dl>
+				<div v-for="detail in details" :key="detail.title">
+					<dt>{{ detail.title }}</dt>
+					<dd>
+						<k-link
+							v-if="detail.link"
+							:to="detail.link"
+							tabindex="-1"
+							target="_blank"
+						>
+							/{{ detail.text }}
+						</k-link>
+						<template v-else>
+							{{ detail.text }}
 						</template>
-					</k-button>
-					<template v-else-if="hasFocus">
-						{{ focus.x }}% {{ focus.y }}%
-					</template>
-					<template v-else>–</template>
-				</dd>
+					</dd>
+				</div>
+
+				<div v-if="image.src" class="k-file-preview-focus-info">
+					<dt>{{ $t("file.focus.title") }}</dt>
+					<dd>
+						<k-button
+							v-if="focusable"
+							:icon="hasFocus ? 'cancel-small' : 'preview'"
+							:title="hasFocus ? $t('file.focus.reset') : undefined"
+							size="xs"
+							variant="filled"
+							@click="setFocus(hasFocus ? undefined : '50% 50%')"
+						>
+							<template v-if="hasFocus">
+								{{ focus.x }}% {{ focus.y }}%
+							</template>
+							<template v-else-if="focusable">
+								{{ $t("file.focus.placeholder") }}
+							</template>
+						</k-button>
+						<template v-else-if="hasFocus">
+							{{ focus.x }}% {{ focus.y }}%
+						</template>
+						<template v-else>–</template>
+					</dd>
+				</div>
 			</dl>
 		</div>
-=======
-			<!-- Details -->
-			<div class="k-file-preview-details">
-				<dl>
-					<div v-for="detail in details" :key="detail.title">
-						<dt>{{ detail.title }}</dt>
-						<dd>
-							<k-link
-								v-if="detail.link"
-								:to="detail.link"
-								tabindex="-1"
-								target="_blank"
-							>
-								/{{ detail.text }}
-							</k-link>
-							<template v-else>
-								{{ detail.text }}
-							</template>
-						</dd>
-					</div>
-
-					<div v-if="image.src" class="k-file-preview-focus-info">
-						<dt>{{ $t("file.focus.title") }}</dt>
-						<dd>
-							<k-button
-								v-if="focusable"
-								:icon="hasFocus ? 'cancel-small' : 'preview'"
-								:title="hasFocus ? $t('file.focus.reset') : undefined"
-								size="xs"
-								variant="filled"
-								@click="setFocus(hasFocus ? undefined : '50% 50%')"
-							>
-								<template v-if="hasFocus">
-									{{ focus.x }}% {{ focus.y }}%
-								</template>
-								<template v-else-if="focusable">
-									{{ $t("file.focus.placeholder") }}
-								</template>
-							</k-button>
-							<template v-else-if="hasFocus">
-								{{ focus.x }}% {{ focus.y }}%
-							</template>
-							<template v-else>–</template>
-						</dd>
-					</div>
-				</dl>
-			</div>
-		</k-view>
->>>>>>> ff4437fb
 	</div>
 </template>
 
