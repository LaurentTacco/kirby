--- conflicted
+++ resolved
@@ -47,13 +47,7 @@
     invalid
   ],
   props: {
-<<<<<<< HEAD
-=======
-    after: String,
     autofocus: Boolean,
-    before: String,
-    disabled: Boolean,
->>>>>>> 33953892
     type: String,
     icon: [String, Boolean],
     theme: String,
@@ -333,41 +327,10 @@
   justify-content: center;
 }
 
-<<<<<<< HEAD
 /* Range */
 .k-input[data-theme="field"][data-type="range"]  .k-range-input {
   padding: var(--field-input-padding);
 }
-=======
-  /* Tags */
-  &[data-type="tags"] {
-    .k-tags-input {
-      padding: .25rem .25rem 0 .25rem;
-    }
-    .k-tag {
-      margin-right: .25rem;
-      margin-bottom: .25rem;
-      height: 1.75rem;
-      font-size: $text-sm;
-    }
-    .k-tags-input input {
-      font-size: $text-sm;
-      padding: 0 .25rem;
-      height: 1.75rem;
-      line-height: 1;
-      margin-bottom: .25rem;
-    }
-    .k-tags-input .k-dropdown-content {
-      top: calc(100% + .5rem + 2px);
-    }
-    /* don't apply dropup feature to tags */
-    .k-tags-input .k-dropdown-content[data-dropup] {
-      top: calc(100% + .5rem + 2px);
-      bottom: initial;
-      margin-bottom: initial;
-    }
-  }
->>>>>>> 33953892
 
 /* Select Boxes */
 .k-input[data-theme="field"][data-type="select"] {
@@ -400,6 +363,12 @@
 .k-input[data-theme="field"][data-type="tags"] .k-tags-input .k-dropdown-content {
   top: calc(100% + .5rem + 2px);
 }
+/* don't apply dropup feature to tags */
+.k-input[data-theme="field"][data-type="tags"] .k-tags-input .k-dropdown-content[data-dropup] {
+  top: calc(100% + .5rem + 2px);
+  bottom: initial;
+  margin-bottom: initial;
+}
 
 /* Multiselect */
 .k-input[data-theme="field"][data-type="multiselect"] {
