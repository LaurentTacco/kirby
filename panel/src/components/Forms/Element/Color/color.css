:root {
	--color-preview-rounded: var(--rounded-sm);
	--color-preview-size: 1.5rem;
	--color-preview-darkness: 0%;
}

.k-color {
	--h: 0;
	--s: 0%;
	--l: 0%;
	--a: 1;
	--range-thumb-height: 0.75rem;
	--range-track-height: 0.75rem;
	--range-color-border: var(--color-white);
	display: flex;
	flex-direction: column;
	gap: var(--spacing-3);
	width: max-content;
}

.k-color > * {
	border-radius: var(--rounded);
}

.k-color :focus {
	outline: var(--outline);
}

.k-color .k-coords {
	aspect-ratio: 1/1;
	background: linear-gradient(to bottom, transparent, #000),
		linear-gradient(to right, #fff, hsl(var(--h), 100%, 50%));
}

.k-color input[data-variant="alpha"] {
	color: hsl(var(--h), var(--s), var(--l));
}

.k-color-preview {
<<<<<<< HEAD
	--button-color-back: var(--color-white) var(--pattern);
	--button-color-hover: var(--button-color-back);
	--button-color-text: transparent;

	position: relative;
	display: inline-block;
	color: transparent;
	background: var(--color-white) var(--pattern);
	border-radius: var(--rounded-sm);
	overflow: hidden;
=======
	aspect-ratio: 1/1;
	position: relative;
	display: inline-block;
	color: transparent;
	background: white var(--bg-pattern);
	border-radius: var(--color-preview-rounded);
	overflow: hidden;
	width: var(--color-preview-size);
	background-clip: padding-box;
>>>>>>> 81d46c7e
}

.k-color-preview::after {
	border-radius: calc(var(--color-preview-rounded) - 1px);
	box-shadow: 0 0 0 1px inset hsla(0, 0%, var(--color-preview-darkness), 0.175);
	position: absolute;
	inset: 0;
	background-color: currentColor;
	content: "";
}<|MERGE_RESOLUTION|>--- conflicted
+++ resolved
@@ -37,28 +37,15 @@
 }
 
 .k-color-preview {
-<<<<<<< HEAD
-	--button-color-back: var(--color-white) var(--pattern);
-	--button-color-hover: var(--button-color-back);
-	--button-color-text: transparent;
-
+	aspect-ratio: 1/1;
 	position: relative;
 	display: inline-block;
 	color: transparent;
 	background: var(--color-white) var(--pattern);
-	border-radius: var(--rounded-sm);
-	overflow: hidden;
-=======
-	aspect-ratio: 1/1;
-	position: relative;
-	display: inline-block;
-	color: transparent;
-	background: white var(--bg-pattern);
 	border-radius: var(--color-preview-rounded);
 	overflow: hidden;
 	width: var(--color-preview-size);
 	background-clip: padding-box;
->>>>>>> 81d46c7e
 }
 
 .k-color-preview::after {
