<template>
  <nav :data-theme="mode" class="k-form-buttons">
    <k-view v-if="mode === 'unlock'">
      <p class="k-form-lock-info">
        {{ $t("lock.isUnlocked") }}
      </p>
      <span class="k-form-lock-buttons">
        <k-button
          icon="download"
          class="k-form-button"
          @click="onDownload"
        >
          {{ $t("download") }}
        </k-button>
        <k-button
          icon="check"
          class="k-form-button"
          @click="onResolve"
        >
          {{ $t("confirm") }}
        </k-button>
      </span>
    </k-view>

    <k-view v-else-if="mode === 'lock'">
      <p class="k-form-lock-info">
        <k-icon type="lock" />
        <!-- eslint-disable-next-line vue/no-v-html -->
<<<<<<< HEAD
        <span v-html="$t('lock.isLocked', { email: lock.data.email })" />
=======
        <span v-html="$t('lock.isLocked', { email: $esc(form.lock.email) })" />
>>>>>>> 33953892
      </p>

      <k-icon
        v-if="!lock.data.unlockable"
        type="loader"
        class="k-form-lock-loader"
      />
      <k-button
        v-else
        icon="unlock"
        class="k-form-button"
        @click="onUnlock()"
      >
        {{ $t('lock.unlock') }}
      </k-button>
    </k-view>

    <k-view v-else-if="mode === 'changes'">
      <k-button
        :disabled="isDisabled"
        icon="undo"
        class="k-form-button"
        @click="onRevert"
      >
        {{ $t("revert") }}
      </k-button>
      <k-button
        :disabled="isDisabled"
        icon="check"
        class="k-form-button"
        @click="onSave"
      >
        {{ $t("save") }}
      </k-button>
    </k-view>

    <k-dialog
      ref="revert"
      :submit-button="$t('revert')"
      icon="undo"
      theme="negative"
      @submit="revert"
    >
      <!-- eslint-disable-next-line vue/no-v-html -->
      <k-text v-html="$t('revert.confirm')" />
    </k-dialog>
  </nav>
</template>

<script>
export default {
  props: {
    lock: [Boolean, Object]
  },
  data() {
    return {
      isRefreshing: null,
      isLocking: null
    }
  },
  computed: {
    hasChanges() {
      return this.$store.getters["content/hasChanges"]();
    },
    isDisabled() {
      return this.$store.state.content.status.enabled === false;
    },
    isLocked() {
      return this.supportsLocking && this.lock.state === "lock";
    },
    isUnlocked() {
      return this.supportsLocking && this.lock.state === "unlock";
    },
    mode() {
      if (this.supportsLocking && this.lock.state !== null) {
        return this.lock.state;
      }

      if (this.hasChanges === true) {
        return "changes";
      }

      return null;
    },
    supportsLocking() {
      return this.lock !== false;
    },
  },
  watch: {
    hasChanges: {
      handler(changes, before) {
        if (this.supportsLocking === true) {
          if (this.isLocked === false && this.isUnlocked === false) {
            if (changes === true) {
              // unsaved changes, write lock every 30 seconds
              this.onLock();
              this.isLocking = setInterval(this.onLock, 30000);
            } else if (before) {
              // no more unsaved changes, stop writing lock, remove lock
              clearInterval(this.isLocking);
              this.onLock(false);
            }
          }
        }
      },
      immediate: true
    },
    isLocked(locked) {
      // model used to be locked by another user,
      // lock has been lifted, so refresh data
      if (locked === false) {
        this.$events.$emit("model.reload");
      }
    }
  },
  created() {
    // refresh lock data every 10 seconds
    if (this.supportsLocking) {
      this.isRefreshing = setInterval(this.check, 10000);
    }
    this.$events.$on("keydown.cmd.s", this.onSave);
  },
  destroyed() {
    // make sure to clear all intervals
    clearInterval(this.isRefreshing);
    clearInterval(this.isLocking);
    this.$events.$off("keydown.cmd.s", this.onSave);
  },
  methods: {
    check() {
      this.$reload({ only: "$view.props.lock", silent: true });
    },
    async onLock(lock = true) {
      const api = [this.$view.path + "/lock", null, null, true];

      // writing lock
      if (lock === true) {
        try {
          await this.$api.patch(...api)

        } catch (error) {
          // If setting lock failed, a competing lock has been set between
          // API calls. In that case, discard changes, stop setting lock
          clearInterval(this.isLocking);
          this.$store.dispatch("content/revert");
        }
      }

      // removing lock
      else {
        clearInterval(this.isLocking);
        await this.$api.delete(...api)
      }
    },
    /**
     * Download unsaved changes after model got unlocked
     */
    onDownload() {
      let content = "";
      const changes = this.$store.getters["content/changes"]();

      Object.keys(changes).forEach(key => {
        content += key + ": \n\n" + changes[key];
        content += "\n\n----\n\n";
      });

      let link = document.createElement('a');
      link.setAttribute('href', 'data:text/plain;charset=utf-8,' + encodeURIComponent(content));
      link.setAttribute('download', this.$view.path + ".txt");
      link.style.display = 'none';

      document.body.appendChild(link);
      link.click();
      document.body.removeChild(link);
    },
    async onResolve() {
      // remove content unlock and throw away unsaved changes
      await this.onUnlock(false);
      this.$store.dispatch("content/revert");
    },
    onRevert() {
      this.$refs.revert.open();
    },
    async onSave(e) {
      if (!e) {
        return false;
      }

      if (e.preventDefault) {
        e.preventDefault();
      }

      if (this.hasChanges === false) {
        return true;
      }

      try {
        this.$store.dispatch("content/save");
        this.$events.$emit("model.update");
        this.$store.dispatch("notification/success", ":)");

      } catch (response) {
        if (response.code === 403) {
          return;
        }

        if (response.details && Object.keys(response.details).length > 0) {
          this.$store.dispatch("notification/error", {
            message: this.$t("error.form.incomplete"),
            details: response.details
          });
        } else {
          this.$store.dispatch("notification/error", {
            message: this.$t("error.form.notSaved"),
            details: [{
              label: "Exception: " + response.exception,
              message: response.message
            }]
          });
        }
      }
    },
    async onUnlock(unlock = true) {
      const api = [this.$view.path + "/unlock", null, null, true];

      if (unlock === true) {
        // unlocking (writing unlock)
        await this.$api.patch(...api)
      } else {
        // resolving unlock (removing unlock)
        await this.$api.delete(...api)
      }

      this.$reload({ silent: true });
    },
    revert() {
      this.$store.dispatch("content/revert");
      this.$refs.revert.close();
    }
  },
};
</script>

<style>
.k-form-buttons[data-theme="changes"] {
    background: var(--color-notice-light);
}
.k-form-buttons[data-theme="lock"] {
    background: var(--color-negative-light);
}
.k-form-buttons[data-theme="unlock"] {
    background: var(--color-focus-light);
}
.k-form-buttons .k-view {
  display: flex;
  justify-content: space-between;
  align-items: center;
}
.k-form-button.k-button {
  font-weight: 500;
  white-space: nowrap;
  line-height: 1;
  height: 2.5rem;
  display: flex;
  padding: 0 1rem;
  align-items: center;
}
.k-form-button:first-child {
  margin-left: -1rem;
}
.k-form-button:last-child {
  margin-right: -1rem;
}

.k-form-lock-info {
  display: flex;
  font-size: var(--text-sm);
  align-items: center;
  line-height: 1.5em;
  padding: .625rem 0;
  margin-right: 3rem;

}
.k-form-lock-info > .k-icon {
  margin-right: .5rem;
}
.k-form-lock-buttons {
  display: flex;
  flex-shrink: 0;
}
.k-form-lock-loader {
  animation: Spin 4s linear infinite;
}
.k-form-lock-loader .k-icon-loader {
  display: flex;
}
</style><|MERGE_RESOLUTION|>--- conflicted
+++ resolved
@@ -26,11 +26,7 @@
       <p class="k-form-lock-info">
         <k-icon type="lock" />
         <!-- eslint-disable-next-line vue/no-v-html -->
-<<<<<<< HEAD
-        <span v-html="$t('lock.isLocked', { email: lock.data.email })" />
-=======
-        <span v-html="$t('lock.isLocked', { email: $esc(form.lock.email) })" />
->>>>>>> 33953892
+        <span v-html="$t('lock.isLocked', { email: $esc(lock.data.email) })" />
       </p>
 
       <k-icon
