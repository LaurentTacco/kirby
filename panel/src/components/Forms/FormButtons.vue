<template>
	<nav class="k-form-buttons">
		<!-- eslint-disable-next-line vue/no-v-html -->
		<div v-if="message" class="k-help" v-html="message" />

		<k-button-group layout="collapsed">
			<k-button
				v-bind="button"
				size="sm"
				variant="filled"
				:disabled="disabled"
				:theme="theme"
			/>
			<k-dropdown v-if="mode">
				<k-button
					icon="dots"
					size="sm"
					variant="filled"
					:disabled="disabled"
					:theme="theme"
					@click="$refs.dropdown.toggle()"
				/>
				<k-dropdown-content ref="dropdown" :options="dropdown" align="end" />
			</k-dropdown>
		</k-button-group>

		<k-dialog
			ref="revert"
			:submit-button="$t('revert')"
			icon="undo"
			theme="negative"
			@submit="revert"
		>
			<k-text :html="$t('revert.confirm')" />
		</k-dialog>
	</nav>
</template>

<script>
import { set } from "vue";

export default {
	props: {
		lock: [Boolean, Object]
	},
	data() {
		return {
			isRefreshing: null,
			isLocking: null
		};
	},
	computed: {
		api() {
			// always use silent requests (without loading spinner)
			return [this.$panel.view.path + "/lock", null, null, true];
		},
		message() {
			if (this.mode === "unlock") {
				return this.$t("lock.isUnlocked");
			}

			if (this.mode === "lock") {
				return this.$t("lock.isLocked", {
					email: this.$esc(this.lock.data.email)
				});
			}

			return false;
		},
		button() {
			if (this.mode === "unlock") {
				return {
					icon: "check",
					text: this.$t("confirm"),
					click: this.onResolve
				};
			}

			if (this.mode === "lock") {
				return {
					icon: "unlock",
					text: this.$t("lock.unlock"),
					click: this.onUnlock
				};
			}

			if (this.mode === "changes") {
				return {
					icon: "circle-nested",
					text: this.$t("save"),
					disabled: this.isDisabled,
					click: this.onSave
				};
			}

			return {
				icon: "check",
				text: "Published",
				disabled: true
			};
		},
		dropdown() {
			if (this.mode === "changes") {
				return [
					{
						icon: "undo",
						text: this.$t("revert"),
						disabled: this.isDisabled,
						click: this.onRevert
					}
				];
			}

			return [];
		},
		disabled() {
			if (this.mode === "unlock") {
				return false;
			}

			if (this.mode === "lock") {
				return !this.lock.data.unlockable;
			}

			if (this.mode === "changes") {
				return this.isDisabled;
			}

			return true;
		},
		hasChanges() {
			return this.$store.getters["content/hasChanges"]();
		},
		isDisabled() {
			return this.$store.state.content.status.enabled === false;
		},
		isLocked() {
			return this.lockState === "lock";
		},
		isUnlocked() {
			return this.lockState === "unlock";
		},
		mode() {
			if (this.lockState !== null) {
				return this.lockState;
			}

			if (this.hasChanges === true) {
				return "changes";
			}

			return null;
		},
		lockState() {
			return this.supportsLocking && this.lock ? this.lock.state : null;
		},
		supportsLocking() {
			return this.lock !== false;
		},
		theme() {
			if (this.mode === "lock") {
				return "negative";
			}
			if (this.mode === "unlock") {
				return "info";
			}
			if (this.mode === "changes") {
				return "notice";
			}

			return null;
		}
	},
	watch: {
		hasChanges: {
			handler(changes, before) {
				if (this.supportsLocking === true) {
					if (this.isLocked === false && this.isUnlocked === false) {
						if (changes === true) {
							// unsaved changes, write lock every 30 seconds
							this.onLock();
							this.isLocking = setInterval(this.onLock, 30000);
						} else if (before) {
							// no more unsaved changes, stop writing lock, remove lock
							clearInterval(this.isLocking);
							this.onLock(false);
						}
					}
				}
			},
			immediate: true
		},
		isLocked(locked) {
			// model used to be locked by another user,
			// lock has been lifted, so refresh data
			if (locked === false) {
				this.$events.$emit("model.reload");
			}
		}
	},
	created() {
		// refresh lock data every 10 seconds
		if (this.supportsLocking) {
			this.isRefreshing = setInterval(this.check, 10000);
		}
<<<<<<< HEAD
		this.$events.$on("keydown.cmd.s", this.onSave);
		this.$events.$on("keydown.cmd.shift.s", this.onRevert);
=======
		this.$events.$on("view.save", this.onSave);
>>>>>>> dced2785
	},
	destroyed() {
		// make sure to clear all intervals
		clearInterval(this.isRefreshing);
		clearInterval(this.isLocking);
<<<<<<< HEAD
		this.$events.$off("keydown.cmd.s", this.onSave);
		this.$events.$off("keydown.cmd.shift.s", this.onRevert);
=======
		this.$events.$off("view.save", this.onSave);
>>>>>>> dced2785
	},
	methods: {
		async check() {
			const { lock } = await this.$api.get(...this.api);
			set(this.$panel.view.props, "lock", lock);
		},
		async onLock(lock = true) {
			// writing lock
			if (lock === true) {
				try {
					await this.$api.patch(...this.api);
				} catch (error) {
					// If setting lock failed, a competing lock has been set between
					// API calls. In that case, discard changes, stop setting lock
					clearInterval(this.isLocking);
					this.$store.dispatch("content/revert");
				}
			}

			// removing lock
			else {
				clearInterval(this.isLocking);
				await this.$api.delete(...this.api);
			}
		},
		/**
		 * Download unsaved changes after model got unlocked
		 */
		onDownload() {
			let content = "";
			const changes = this.$store.getters["content/changes"]();

			Object.keys(changes).forEach((key) => {
				content += key + ": \n\n" + changes[key];
				content += "\n\n----\n\n";
			});

			let link = document.createElement("a");
			link.setAttribute(
				"href",
				"data:text/plain;charset=utf-8," + encodeURIComponent(content)
			);
			link.setAttribute("download", this.$panel.view.path + ".txt");
			link.style.display = "none";

			document.body.appendChild(link);
			link.click();
			document.body.removeChild(link);
		},
		async onResolve() {
			// remove content unlock and throw away unsaved changes
			await this.onUnlock(false);
			this.$store.dispatch("content/revert");
		},
		onRevert() {
			this.$refs.revert.open();
		},
		async onSave(e) {
			e.preventDefault?.();

			await this.$store.dispatch("content/save");
			this.$events.$emit("model.update");
			this.$panel.notification.success();
		},
		async onUnlock(unlock = true) {
			const api = [this.$panel.view.path + "/unlock", null, null, true];

			if (unlock === true) {
				// unlocking (writing unlock)
				await this.$api.patch(...api);
			} else {
				// resolving unlock (removing unlock)
				await this.$api.delete(...api);
			}

			this.$reload({ silent: true });
		},
		revert() {
			this.$store.dispatch("content/revert");
			this.$refs.revert.close();
		}
	}
};
</script>

<style>
.k-form-buttons {
	display: flex;
	align-items: center;
	gap: 1rem;
}
.k-form-buttons .k-help {
	max-width: 22rem;
}

@container (max-width: 60rem) {
	.k-form-buttons .k-help {
		display: none;
	}
}
</style><|MERGE_RESOLUTION|>--- conflicted
+++ resolved
@@ -203,23 +203,13 @@
 		if (this.supportsLocking) {
 			this.isRefreshing = setInterval(this.check, 10000);
 		}
-<<<<<<< HEAD
-		this.$events.$on("keydown.cmd.s", this.onSave);
-		this.$events.$on("keydown.cmd.shift.s", this.onRevert);
-=======
 		this.$events.$on("view.save", this.onSave);
->>>>>>> dced2785
 	},
 	destroyed() {
 		// make sure to clear all intervals
 		clearInterval(this.isRefreshing);
 		clearInterval(this.isLocking);
-<<<<<<< HEAD
-		this.$events.$off("keydown.cmd.s", this.onSave);
-		this.$events.$off("keydown.cmd.shift.s", this.onRevert);
-=======
 		this.$events.$off("view.save", this.onSave);
->>>>>>> dced2785
 	},
 	methods: {
 		async check() {
