<?php











namespace Composer;

use Composer\Autoload\ClassLoader;
use Composer\Semver\VersionParser;








class InstalledVersions
{
private static $installed = array (
  'root' => 
  array (
<<<<<<< HEAD
    'pretty_version' => '3.5.5',
    'version' => '3.5.5.0',
=======
    'pretty_version' => '3.5.6',
    'version' => '3.5.6.0',
>>>>>>> 6b3cf988
    'aliases' => 
    array (
    ),
    'reference' => NULL,
    'name' => 'getkirby/cms',
  ),
  'versions' => 
  array (
    'claviska/simpleimage' => 
    array (
      'pretty_version' => '3.6.3',
      'version' => '3.6.3.0',
      'aliases' => 
      array (
      ),
      'reference' => '21b6f4bf4ef1927158b3e29bd0c2d99c6681c750',
    ),
    'filp/whoops' => 
    array (
      'pretty_version' => '2.12.1',
      'version' => '2.12.1.0',
      'aliases' => 
      array (
      ),
      'reference' => 'c13c0be93cff50f88bbd70827d993026821914dd',
    ),
    'getkirby/cms' => 
    array (
<<<<<<< HEAD
      'pretty_version' => '3.5.5',
      'version' => '3.5.5.0',
=======
      'pretty_version' => '3.5.6',
      'version' => '3.5.6.0',
>>>>>>> 6b3cf988
      'aliases' => 
      array (
      ),
      'reference' => NULL,
    ),
    'getkirby/composer-installer' => 
    array (
      'pretty_version' => '1.2.1',
      'version' => '1.2.1.0',
      'aliases' => 
      array (
      ),
      'reference' => 'c98ece30bfba45be7ce457e1102d1b169d922f3d',
    ),
    'laminas/laminas-escaper' => 
    array (
      'pretty_version' => '2.7.0',
      'version' => '2.7.0.0',
      'aliases' => 
      array (
      ),
      'reference' => '5e04bc5ae5990b17159d79d331055e2c645e5cc5',
    ),
    'laminas/laminas-zendframework-bridge' => 
    array (
      'pretty_version' => '1.2.0',
      'version' => '1.2.0.0',
      'aliases' => 
      array (
      ),
      'reference' => '6cccbddfcfc742eb02158d6137ca5687d92cee32',
    ),
    'league/color-extractor' => 
    array (
      'pretty_version' => '0.3.2',
      'version' => '0.3.2.0',
      'aliases' => 
      array (
      ),
      'reference' => '837086ec60f50c84c611c613963e4ad2e2aec806',
    ),
    'matthecat/colorextractor' => 
    array (
      'replaced' => 
      array (
        0 => '*',
      ),
    ),
    'michelf/php-smartypants' => 
    array (
      'pretty_version' => '1.8.1',
      'version' => '1.8.1.0',
      'aliases' => 
      array (
      ),
      'reference' => '47d17c90a4dfd0ccf1f87e25c65e6c8012415aad',
    ),
    'mustangostang/spyc' => 
    array (
      'pretty_version' => '0.6.3',
      'version' => '0.6.3.0',
      'aliases' => 
      array (
      ),
      'reference' => '4627c838b16550b666d15aeae1e5289dd5b77da0',
    ),
    'phpmailer/phpmailer' => 
    array (
      'pretty_version' => 'v6.4.1',
      'version' => '6.4.1.0',
      'aliases' => 
      array (
      ),
      'reference' => '9256f12d8fb0cd0500f93b19e18c356906cbed3d',
    ),
    'psr/log' => 
    array (
      'pretty_version' => '1.1.4',
      'version' => '1.1.4.0',
      'aliases' => 
      array (
      ),
      'reference' => 'd49695b909c3b7628b6289db5479a1c204601f11',
    ),
    'symfony/polyfill-mbstring' => 
    array (
      'pretty_version' => 'v1.23.0',
      'version' => '1.23.0.0',
      'aliases' => 
      array (
      ),
      'reference' => '2df51500adbaebdc4c38dea4c89a2e131c45c8a1',
    ),
    'true/punycode' => 
    array (
      'pretty_version' => 'v2.1.1',
      'version' => '2.1.1.0',
      'aliases' => 
      array (
      ),
      'reference' => 'a4d0c11a36dd7f4e7cd7096076cab6d3378a071e',
    ),
    'zendframework/zend-escaper' => 
    array (
      'replaced' => 
      array (
        0 => '^2.6.1',
      ),
    ),
  ),
);
private static $canGetVendors;
private static $installedByVendor = array();







public static function getInstalledPackages()
{
$packages = array();
foreach (self::getInstalled() as $installed) {
$packages[] = array_keys($installed['versions']);
}

if (1 === \count($packages)) {
return $packages[0];
}

return array_keys(array_flip(\call_user_func_array('array_merge', $packages)));
}









public static function isInstalled($packageName)
{
foreach (self::getInstalled() as $installed) {
if (isset($installed['versions'][$packageName])) {
return true;
}
}

return false;
}














public static function satisfies(VersionParser $parser, $packageName, $constraint)
{
$constraint = $parser->parseConstraints($constraint);
$provided = $parser->parseConstraints(self::getVersionRanges($packageName));

return $provided->matches($constraint);
}










public static function getVersionRanges($packageName)
{
foreach (self::getInstalled() as $installed) {
if (!isset($installed['versions'][$packageName])) {
continue;
}

$ranges = array();
if (isset($installed['versions'][$packageName]['pretty_version'])) {
$ranges[] = $installed['versions'][$packageName]['pretty_version'];
}
if (array_key_exists('aliases', $installed['versions'][$packageName])) {
$ranges = array_merge($ranges, $installed['versions'][$packageName]['aliases']);
}
if (array_key_exists('replaced', $installed['versions'][$packageName])) {
$ranges = array_merge($ranges, $installed['versions'][$packageName]['replaced']);
}
if (array_key_exists('provided', $installed['versions'][$packageName])) {
$ranges = array_merge($ranges, $installed['versions'][$packageName]['provided']);
}

return implode(' || ', $ranges);
}

throw new \OutOfBoundsException('Package "' . $packageName . '" is not installed');
}





public static function getVersion($packageName)
{
foreach (self::getInstalled() as $installed) {
if (!isset($installed['versions'][$packageName])) {
continue;
}

if (!isset($installed['versions'][$packageName]['version'])) {
return null;
}

return $installed['versions'][$packageName]['version'];
}

throw new \OutOfBoundsException('Package "' . $packageName . '" is not installed');
}





public static function getPrettyVersion($packageName)
{
foreach (self::getInstalled() as $installed) {
if (!isset($installed['versions'][$packageName])) {
continue;
}

if (!isset($installed['versions'][$packageName]['pretty_version'])) {
return null;
}

return $installed['versions'][$packageName]['pretty_version'];
}

throw new \OutOfBoundsException('Package "' . $packageName . '" is not installed');
}





public static function getReference($packageName)
{
foreach (self::getInstalled() as $installed) {
if (!isset($installed['versions'][$packageName])) {
continue;
}

if (!isset($installed['versions'][$packageName]['reference'])) {
return null;
}

return $installed['versions'][$packageName]['reference'];
}

throw new \OutOfBoundsException('Package "' . $packageName . '" is not installed');
}





public static function getRootPackage()
{
$installed = self::getInstalled();

return $installed[0]['root'];
}







public static function getRawData()
{
return self::$installed;
}



















public static function reload($data)
{
self::$installed = $data;
self::$installedByVendor = array();
}





private static function getInstalled()
{
if (null === self::$canGetVendors) {
self::$canGetVendors = method_exists('Composer\Autoload\ClassLoader', 'getRegisteredLoaders');
}

$installed = array();

if (self::$canGetVendors) {
foreach (ClassLoader::getRegisteredLoaders() as $vendorDir => $loader) {
if (isset(self::$installedByVendor[$vendorDir])) {
$installed[] = self::$installedByVendor[$vendorDir];
} elseif (is_file($vendorDir.'/composer/installed.php')) {
$installed[] = self::$installedByVendor[$vendorDir] = require $vendorDir.'/composer/installed.php';
}
}
}

$installed[] = self::$installed;

return $installed;
}
}<|MERGE_RESOLUTION|>--- conflicted
+++ resolved
@@ -27,13 +27,8 @@
 private static $installed = array (
   'root' => 
   array (
-<<<<<<< HEAD
-    'pretty_version' => '3.5.5',
-    'version' => '3.5.5.0',
-=======
     'pretty_version' => '3.5.6',
     'version' => '3.5.6.0',
->>>>>>> 6b3cf988
     'aliases' => 
     array (
     ),
@@ -62,13 +57,8 @@
     ),
     'getkirby/cms' => 
     array (
-<<<<<<< HEAD
-      'pretty_version' => '3.5.5',
-      'version' => '3.5.5.0',
-=======
       'pretty_version' => '3.5.6',
       'version' => '3.5.6.0',
->>>>>>> 6b3cf988
       'aliases' => 
       array (
       ),
