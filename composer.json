{
  "name": "getkirby/cms",
  "type": "kirby-cms",
  "description": "The Kirby 3 core",
  "keywords": [
    "kirby",
    "cms",
    "core"
  ],
  "homepage": "https://getkirby.com",
<<<<<<< HEAD
  "version": "3.6.0-alpha.1",
=======
  "version": "3.5.7",
>>>>>>> 33953892
  "license": "proprietary",
  "authors": [
    {
      "name": "Kirby Team",
      "email": "support@getkirby.com",
      "homepage": "https://getkirby.com"
    }
  ],
  "require": {
    "php": ">=7.3.0 <8.1.0",
    "ext-ctype": "*",
    "ext-mbstring": "*",
    "claviska/simpleimage": "3.6.3",
    "filp/whoops": "2.12.1",
    "getkirby/composer-installer": "^1.2.0",
    "laminas/laminas-escaper": "2.7.0",
    "michelf/php-smartypants": "1.8.1",
    "mustangostang/spyc": "0.6.3",
    "phpmailer/phpmailer": "6.5.0",
    "true/punycode": "2.1.1"
  },
  "config": {
    "optimize-autoloader": true,
    "platform-check": false
  },
  "autoload": {
    "psr-4": {
      "Kirby\\": "src/"
    },
    "classmap": [
      "dependencies/"
    ],
    "files": [
      "config/setup.php",
      "config/helpers.php"
    ]
  },
  "scripts": {
    "post-update-cmd": "curl -o cacert.pem https://curl.se/ca/cacert.pem",
    "analyze": [
      "@analyze:composer",
      "@analyze:psalm",
      "@analyze:phpcpd",
      "@analyze:phpmd"
    ],
    "analyze:composer": "composer validate --strict --no-check-version --no-check-all",
    "analyze:phpcpd": "phpcpd --fuzzy --exclude tests --exclude vendor .",
    "analyze:phpmd": "phpmd . ansi phpmd.xml.dist --exclude 'dependencies/*,tests/*,vendor/*'",
    "analyze:psalm": "psalm",
    "build": "./scripts/build",
    "ci": [
      "@fix",
      "@analyze",
      "@test"
    ],
    "fix": "php-cs-fixer fix",
    "test": "phpunit --stderr --coverage-html=tests/coverage",
    "zip": "composer archive --format=zip --file=dist"
  },
  "support": {
    "email": "support@getkirby.com",
    "issues": "https://github.com/getkirby/kirby/issues",
    "forum": "https://forum.getkirby.com",
    "source": "https://github.com/getkirby/kirby"
  }
}<|MERGE_RESOLUTION|>--- conflicted
+++ resolved
@@ -8,11 +8,7 @@
     "core"
   ],
   "homepage": "https://getkirby.com",
-<<<<<<< HEAD
   "version": "3.6.0-alpha.1",
-=======
-  "version": "3.5.7",
->>>>>>> 33953892
   "license": "proprietary",
   "authors": [
     {
